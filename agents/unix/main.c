--- conflicted
+++ resolved
@@ -131,11 +131,8 @@
 char ta_dir[RCF_MAX_PATH];
 
 #ifdef WITH_UPNP_CP
-/* UPnP Control Point pathname for the UNIX socket. */
+/* Basename of the UPnP Control Point pathname for the UNIX socket. */
 # define UPNP_CP_UNIX_SOCKET_BASENAME   "upnp_cp_unix_socket"
-static char ta_upnp_cp_unix_socket_storage[RCF_MAX_VAL];
-/* A simple protection to avoid changing the value from outside. */
-const char * const ta_upnp_cp_unix_socket = ta_upnp_cp_unix_socket_storage;
 #endif /* WITH_UPNP_CP */
 
 #if __linux__
@@ -194,45 +191,6 @@
 /** Default SIGPIPE action */
 static struct sigaction sigaction_pipe;
 
-<<<<<<< HEAD
-
-/** Length of pre-allocated list for dead children records. */
-#define TA_CHILDREN_DEAD_MAX 128
-
-/** Head of the list with children statuses. */
-static ta_children_dead ta_children_dead_heap[TA_CHILDREN_DEAD_MAX];
-
-/** Is the heap initialized? */
-static te_bool ta_children_dead_heap_inited = FALSE;
-
-/** Head of empty entries list */
-SLIST_HEAD(, ta_children_dead) ta_children_dead_pool;
-
-/** Head of dead children list */
-SLIST_HEAD(, ta_children_dead) ta_children_dead_list;
-
-
-/** Initialize ta_children_dead heap. */
-static void
-ta_children_dead_heap_init(void)
-{
-    int i;
-
-    SLIST_INIT(&ta_children_dead_pool);
-    SLIST_INIT(&ta_children_dead_list);
-
-    for (i = 0; i < TA_CHILDREN_DEAD_MAX; i++)
-    {
-        ta_children_dead *dead = &ta_children_dead_heap[i];
-        memset(dead, 0, sizeof(ta_children_dead));
-        SLIST_INSERT_HEAD(&ta_children_dead_pool, dead, links);
-        dead->valid = FALSE;
-    }
-    ta_children_dead_heap_inited = TRUE;
-}
-
-=======
->>>>>>> d4caba3f
 /** Add the task pid into the list */
 static void
 store_pid(pid_t pid)
@@ -1306,252 +1264,6 @@
     ((_le).tv_sec < (_ge).tv_sec ||                               \
      ((_le).tv_sec == (_ge).tv_sec && (_le).tv_usec < (_ge).tv_usec))
 
-<<<<<<< HEAD
-/** Is logger available in signal handler? */
-static inline te_bool
-is_logger_available(void)
-{
-    ta_log_lock_key key;
-
-    if (ta_log_trylock(&key) != 0)
-        return FALSE;
-
-    (void)ta_log_unlock(&key);
-    return TRUE;
-}
-
-/**
- * Logs death of a child. This function SHOULD be called after waitpid() to
- * log exist status.
- *
- * @param pid       pid of the dead child
- * @param status    status of the death child
- */
-static void
-log_child_death(int pid, int status)
-{
-    if (WIFEXITED(status))
-    {
-        INFO("Child process with PID %d exited with value %d", 
-             pid, WEXITSTATUS(status));
-    }
-    else if (WIFSIGNALED(status))
-    {
-        if (WTERMSIG(status) == SIGTERM)
-            RING("Child process with PID %d was terminated", pid);
-        else
-        {
-            WARN("Child process with PID %d is killed "
-                 "by the signal %d", pid, WTERMSIG(status));
-        }
-    }
-#ifdef WCOREDUMP
-    else if (WCOREDUMP(status))
-        ERROR("Child process with PID %d core dumped", pid);
-#endif
-    else
-    {
-        WARN("Child process with PID %d exited due to unknown reason", 
-             pid);
-    }
-}
-
-/**
- * Wait for a child and log its exit status information.
- *
- * @note It is declared as non-static to be visible in TA symbol table.
- */
-/* static, see above */ void
-ta_sigchld_handler(void)
-{
-    int     status;
-    int     pid;
-    int     get = 0;
-    te_bool logger = is_logger_available();
-    int     saved_errno = errno;
-
-    /*
-     * we can't wait for the semaphore in signal handler,
-     * so we exit and the moment the sema is released the handler
-     * should be called by responsible context
-     */
-    if (sem_trywait(&sigchld_sem) < 0)
-    {
-        errno = saved_errno;
-        return;
-    }
-
-    if (!ta_children_dead_heap_inited)
-        ta_children_dead_heap_init();
-
-    /* 
-     * Some system may loose SIGCHLD, so we should catch all uncatched
-     * children. From other side, if a system does not loose SIGCHLD,
-     * it may be that all children were catched by previous call of this
-     * handler.
-     */
-    while ((pid = waitpid(-1, &status, WNOHANG)) > 0)
-    {
-        ta_children_dead *dead = NULL;
-        ta_children_dead *oldest = NULL;
-
-        errno = saved_errno;
-        get++;
-        if (get > 1 && logger)
-            WARN("Get %d children from on SIGCHLD handler call", get);
-
-        for (dead = SLIST_FIRST(&ta_children_dead_list);
-             dead != NULL; dead = SLIST_NEXT(dead, links))
-        {
-            /*
-             * if we have a valid dead child with same pid, it means it's
-             * dead for ages and must be replaced by his younger dead 
-             * brother
-             */
-            oldest = dead; /* Oldest entry is always the last */
-            if ((pid == dead->pid) && dead->valid)
-            {
-                WARN("Removing obsoleted entry with the same pid = %d, "
-                     "status = 0x%x from the list of dead children.", 
-                     dead->pid, dead->status);
-                SLIST_REMOVE(&ta_children_dead_list, dead,
-                             ta_children_dead, links);
-                break;
-            }
-        }
-
-        if (dead == NULL)
-        {
-            /*
-             * Entry with specified pid is not found.
-             * Allocate new entry from pool
-             */
-            dead = SLIST_FIRST(&ta_children_dead_pool);
-            if (dead != NULL)
-            {
-                SLIST_REMOVE(&ta_children_dead_pool, dead,
-                             ta_children_dead, links);
-            }
-        }
-
-        if (dead == NULL)
-        {
-            /*
-             * Pool is already empty. Free the oldest entry in the list.
-             */
-            dead = oldest;
-            INFO("Removing oldest entry with pid = %d, status = 0x%x "
-                 "from the list of dead children.", 
-                 dead->pid, dead->status);
-            SLIST_REMOVE(&ta_children_dead_list, dead,
-                         ta_children_dead, links);
-        }
-
-        dead->pid = pid;
-        dead->status = status;
-        dead->valid = TRUE;
-        gettimeofday(&dead->timestamp, NULL);
-        SLIST_INSERT_HEAD(&ta_children_dead_list, dead, links);
-
-        /* Now try to log status of the child */
-        if (logger)
-            log_child_death(pid, status);
-    }
-
-    if (logger && get == 0)
-    {
-        /* 
-         * Linux behaviour:
-         * - if the process has children, but none of them is zombie, 
-         *   we will get 0.
-         * - if there is no children at all, we will get -1 with ECHILD. 
-         */
-        if (pid == 0 || errno == ECHILD)
-        {
-            INFO("No child was available in SIGCHILD handler");
-            errno = saved_errno;
-        }
-        else
-        {
-            ERROR("waitpid() failed with errno %d", errno);
-        }
-    }
-    else
-        errno = saved_errno;
-
-    sem_post(&sigchld_sem);
-}
-
-sigset_t rpcs_received_signals;
-
-/* See description in unix_internal.h */
-void
-signal_registrar(int signum)
-{
-    sigaddset(&rpcs_received_signals, signum);
-}
-
-/* Lastly received signal information */
-tarpc_siginfo_t last_siginfo;
-
-/* See description in unix_internal.h */
-void
-signal_registrar_siginfo(int signum, siginfo_t *siginfo, void *context)
-{
-#define COPY_SI_FIELD(_field) \
-    last_siginfo.sig_ ## _field = siginfo->si_ ## _field
-
-    UNUSED(context);
-
-    sigaddset(&rpcs_received_signals, signum);
-    memset(&last_siginfo, 0, sizeof(last_siginfo));
-
-    COPY_SI_FIELD(signo);
-    COPY_SI_FIELD(errno);
-    COPY_SI_FIELD(code);
-#ifdef HAVE_SIGINFO_T_SI_TRAPNO
-    COPY_SI_FIELD(trapno);
-#endif
-    COPY_SI_FIELD(pid);
-    COPY_SI_FIELD(uid);
-    COPY_SI_FIELD(status);
-#ifdef HAVE_SIGINFO_T_SI_UTIME
-    COPY_SI_FIELD(utime);
-#endif
-#ifdef HAVE_SIGINFO_T_SI_STIME
-    COPY_SI_FIELD(stime);
-#endif
-
-    /** 
-     * FIXME: si_value, si_ptr and si_addr fields are not
-     * supported yet
-     */
-
-#ifdef HAVE_SIGINFO_T_SI_INT
-    COPY_SI_FIELD(int);
-#endif
-#ifdef HAVE_SIGINFO_T_SI_OVERRUN
-    COPY_SI_FIELD(overrun);
-#endif
-#ifdef HAVE_SIGINFO_T_SI_TIMERID
-    COPY_SI_FIELD(timerid);
-#endif
-#ifdef HAVE_SIGINFO_T_SI_BAND
-    COPY_SI_FIELD(band);
-#endif
-#ifdef HAVE_SIGINFO_T_SI_FD
-    COPY_SI_FIELD(fd);
-#endif
-
-#ifdef HAVE_SIGINFO_T_SI_ADDR_LSB
-    COPY_SI_FIELD(addr_lsb);
-#endif
-
-#undef COPY_SI_FIELD
-}
-
-=======
->>>>>>> d4caba3f
 /*
  * TCE support
  */
@@ -1574,230 +1286,6 @@
         rcf_ch_symbol_addr("tce_obtain_principal_connect", TRUE);
 }
 
-<<<<<<< HEAD
-/**
- * Find an entry about dead child and remove it from the list.
- * This function is to be called from waitpid.
- * It should be called with lock held.
- *
- * @param pid    pid of process to find or -1 to find any pid
- * @param status status of the process to return
- *
- * @return TRUE is a child was found, FALSE overwise.
- */
-static te_bool
-find_dead_child(pid_t pid, int *status)
-{
-    ta_children_dead *dead = NULL;
-
-    if (!ta_children_dead_heap_inited)
-        ta_children_dead_heap_init();
-
-    sem_wait(&sigchld_sem);
-    for (dead = SLIST_FIRST(&ta_children_dead_list);
-         dead != NULL; dead = SLIST_NEXT(dead, links))
-    {
-        if (dead->pid == pid || pid == -1)
-        {
-            SLIST_REMOVE(&ta_children_dead_list, dead,
-                         ta_children_dead, links);
-            SLIST_INSERT_HEAD(&ta_children_dead_pool, dead, links);
-
-            *status = dead->status;
-            dead->valid = FALSE;
-            break;
-        }
-
-        /* Note, we should not ever get here */
-        if (!dead->valid)
-        {
-            WARN("%s: invalid pid in the list", __FUNCTION__);
-            dead = NULL;
-            break;
-        }
-    }
-
-    sem_post(&sigchld_sem);
-    /* call handler to find out if we have any unhandled signals
-     * when sem is locked */
-    ta_sigchld_handler();
-
-    return dead != NULL;
-}
-
-/* See description in unix_internal.h */
-/* FIXME: Possible use after free in the function */
-pid_t
-ta_waitpid(pid_t pid, int *p_status, int options)
-{
-    int     rc;
-    int     status;
-    int     saved_errno = errno;
-
-    if (pid < -1 || pid == 0)
-    {
-        ERROR("%s: process groups are not supported.", __FUNCTION__);
-        errno = EINVAL;
-        return -1;
-    }
-
-    if (options & ~WNOHANG)
-    {
-        ERROR("%s: only WNOHANG option is supported.", __FUNCTION__);
-        errno = EINVAL;
-        return -1;
-    }
-
-    /* Start race: who'll get the status, our waitpid() or SIGCHILD?
-     * We are ready to handle both cases! */
-    status = 0;
-#ifndef SA_RESTART
-    /*
-     * If SA_RESTART is not defined, waitpid() will not be resumed and
-     * it will fail with 'EINTR' errno. This will happen any time we
-     * receive a signal about child termination (any we registered for
-     * handling of this signal).
-     */
-    do {
-#endif
-        rc = waitpid(pid, &status, options);
-#ifndef SA_RESTART
-    } while ((rc < 0) && (errno == EINTR));
-#endif
-
-    if (rc > 0)
-    {
-        /* We've got the real status */
-        int old_status;
-        log_child_death(pid, status);
-
-        /* If we already have a status from the same pid, remove it. */
-        find_dead_child(pid, &old_status);
-
-        if (p_status != NULL)
-            *p_status = status;
-        return rc;
-    }
-    else if (rc < 0)
-    {
-        if (errno == EINTR)
-            return rc;
-
-        assert(errno == ECHILD);
-        errno = saved_errno;
-        /* The child is probably dead, get the status from the list */
-
-        if (find_dead_child(pid, &status))
-        {
-            if (p_status != NULL)
-                *p_status = status;
-            return pid;
-        }
-        /* No such child */
-        errno = ECHILD;
-        return -1;
-    }
-
-    /* rc == 0 */
-    assert(options & WNOHANG);
-    return 0;
-
-}
-
-/* See description in unix_internal.h */
-int
-ta_system(const char *cmd)
-{
-    pid_t   pid = te_shell_cmd(cmd, -1, NULL, NULL, NULL);
-    int     status = -1;
-
-    if (pid <= 0)
-        return -1;
-
-    ta_waitpid(pid, &status, 0);
-
-    return status;
-}
-
-te_errno
-ta_popen_r(const char *cmd, pid_t *cmd_pid, FILE **f)
-{
-    int   out_fd = -1;
-    int   status;
-    int   rc = 0;
-
-    *cmd_pid = te_shell_cmd(cmd, -1, NULL, &out_fd, NULL);
-    if (*cmd_pid < 0)
-        return TE_RC(TE_TA_UNIX, TE_ESHCMD);
-    if ((*f = fdopen(out_fd, "r")) == NULL)
-    {
-        ERROR("Failed to obtain file pointer for shell command output");
-        rc = TE_OS_RC(TE_TA_UNIX, te_rc_os2te(errno));
-        close(out_fd);
-
-        ta_waitpid(*cmd_pid, &status, 0);
-        if (!WIFEXITED(status))
-        {
-            ERROR("%s(): '%s' was not terminated normally: %d",
-                  __FUNCTION__, cmd, status);
-            return TE_RC(TE_TA_UNIX, TE_ESHCMD);
-        }
-    }
-
-    return rc;
-}
-
-te_errno
-ta_pclose_r(pid_t cmd_pid, FILE *f)
-{
-    int rc = 0;
-    int status;
-
-    if (fclose(f) < 0)
-        rc = TE_OS_RC(TE_TA_UNIX, errno);
-
-    ta_waitpid(cmd_pid, &status, 0);
-    if (!WIFEXITED(status))
-    {
-        ERROR("%s(): proccess with pid %d was not terminated normally: %d",
-              __FUNCTION__, cmd_pid, status);
-        return TE_RC(TE_TA_UNIX, TE_ESHCMD);
-    }
-    return rc;
-}
-
-/* See description in unix_internal.h */
-int
-ta_kill_death(pid_t pid)
-{
-    int rc;
-    int saved_errno = errno;
-
-    if (ta_waitpid(pid, NULL, WNOHANG) == pid)
-        return 0;
-    rc = kill(-pid, SIGTERM);
-    if (rc != 0 && errno != ESRCH)
-        return -1;
-    errno = saved_errno;
-
-    /* Wait for termination. */
-    te_msleep(500);
-
-    /* Check if the process exited. If kill failed, waitpid can't fail */
-    if (ta_waitpid(pid, NULL, WNOHANG) == pid)
-        return 0;
-    else if (rc != 0)
-        return -1;
-
-    /* Wait for termination. */
-    te_msleep(500);
-    kill(-pid, SIGKILL);
-    ta_waitpid(pid, NULL, 0);
-    return 0;
-}
-
-=======
->>>>>>> d4caba3f
 /** Print environment to the console */
 int
 env(void)
@@ -1805,230 +1293,6 @@
     return ta_system("env");
 }
 
-<<<<<<< HEAD
-/* See description in unix_internal.h */
-te_errno
-ta_vlan_get_parent(const char *ifname, char *parent)
-{
-    te_errno rc = 0;
-    char     f_buf[200];
-
-    *parent = '\0';
-#if defined __linux__
-    {
-        FILE *proc_vlans = fopen("/proc/net/vlan/config", "r");
-
-        if (proc_vlans == NULL)
-        {
-            if (errno == ENOENT)
-            {
-                VERB("%s: no proc vlan file ", __FUNCTION__);
-                return 0; /* no vlan support module loaded, no parent */
-            }
-
-            ERROR("%s(): Failed to open /proc/net/vlan/config %s",
-                  __FUNCTION__, strerror(errno));
-            return TE_OS_RC(TE_TA_UNIX, errno);
-        }
-        while (fgets(f_buf, sizeof(f_buf), proc_vlans) != NULL)
-        {
-            char *delim;
-            size_t space_ofs;
-            char *s = f_buf;
-            char *p = parent;
-
-            /*
-             * While paring VLAN record we should take into account
-             * the format of /proc/net/vlan/config file:
-             * <VLAN if name> | <VLAN ID> | <Parent if name>
-             * Please note that <VLAN if name> field may be quite long
-             * and as the result there can be NO space between
-             * <VLAN if name>  value and '|' delimeter. Also we should
-             * take into account that '|' character is allowed for
-             * interface name value.
-             *
-             * Extract <VLAN if name> value first.
-             */
-            delim = strstr(s, "| ");
-            if (delim == NULL)
-                continue;
-            
-            *delim++ = '\0';
-            /* Trim interface name (remove spaces before '|' delimeter) */
-            space_ofs = strcspn(s, " \t\n\r");
-            s[space_ofs] = 0;
-
-            if (strcmp(s, ifname) != 0)
-                continue;
-
-            s = delim;
-            /* Find next delimiter (we do not need VLAN ID field) */
-            s = strstr(s, "| ");
-            if (s == NULL)
-                continue;
-
-            s++;
-            while (isspace(*s)) s++;
-
-            while (!isspace(*s))
-                *p++ = *s++;
-            *p = '\0';
-            break;
-        }
-        fclose(proc_vlans);
-    }
-#elif defined __sun__
-    {
-        int   out_fd = -1;
-        FILE *out = NULL;
-        int   status;
-        char  cmd[80];
-        pid_t dladm_cmd_pid;
-       
-        snprintf(cmd, sizeof(cmd),
-                 "LANG=POSIX /usr/sbin/dladm show-link -p -o OVER %s",
-                 ifname);
-        dladm_cmd_pid = te_shell_cmd(cmd, -1, NULL, &out_fd, NULL);
-        VERB("%s(<%s>): cmd pid %d, out fd %d",
-             __FUNCTION__, ifname, (int)dladm_cmd_pid, out_fd);
-        if (dladm_cmd_pid < 0)
-        {
-            ERROR("%s(): start of dladm failed", __FUNCTION__);
-            return TE_RC(TE_TA_UNIX, TE_ESHCMD);
-        }
-
-        if ((out = fdopen(out_fd, "r")) == NULL)
-        {
-            ERROR("Failed to obtain file pointer for shell command output");
-            rc = TE_OS_RC(TE_TA_UNIX, errno);
-            goto cleanup;
-        }
-        if (fgets(f_buf, sizeof(f_buf), out) != NULL)
-        {
-            size_t len = strlen(f_buf);
-
-            /* Cut trailing new line character */
-            if (len != 0 && f_buf[len - 1] == '\n')
-                f_buf[len - 1] = '\0';
-            snprintf(parent, IFNAMSIZ, "%s", f_buf);
-        }
-cleanup:
-        if (out != NULL)
-            fclose(out);
-        close(out_fd);
-
-        ta_waitpid(dladm_cmd_pid, &status, 0);
-        if (status != 0)
-        {
-            ERROR("%s(): Non-zero status of dladm: %d",
-                  __FUNCTION__, status);
-            return TE_RC(TE_TA_UNIX, TE_ESHCMD);
-        }
-    }
-#endif
-    return rc;
-}
-
-/* See description in unix_internal.h */
-te_errno
-ta_bond_get_slaves(const char *ifname, char slvs[][IFNAMSIZ],
-                   int *slaves_num)
-{
-    int    i = 0;
-    char   path[64];
-    char  *line = NULL;
-    size_t len = 0;
-    char   buf[256];
-    int    out_fd = -1;
-    pid_t  cmd_pid = -1;
-    int    rc = 0;
-    int    status;
-
-    memset(path, 0, sizeof(path));
-    memset(buf, 0, sizeof(path));
-    snprintf(path, sizeof(path), "/proc/net/bonding/%s", ifname);
-
-    FILE *proc_bond = fopen(path, "r");
-    if (proc_bond == NULL && errno == ENOENT)
-    {
-        /* Set here path for logging purpose */
-        memset(buf, 0, sizeof(path));
-        snprintf(path, sizeof(path), "/usr/bin/teamnl %s ports", ifname);
-        TE_SPRINTF(buf,
-               "sudo /usr/bin/teamnl %s ports | "
-               "sed s/[0-9]*:\\ */Slave\\ Interface:\\ / "
-               "| sed 's/\\([0-9]\\):.*/\\1/'", ifname);
-        cmd_pid = te_shell_cmd(buf, -1, NULL, &out_fd, NULL);
-        if (cmd_pid < 0)
-        {
-            ERROR("%s(): getting list of teaming interfaces failed",
-                  __FUNCTION__);
-            return TE_RC(TE_TA_UNIX, TE_ESHCMD);
-        }
-        if ((proc_bond = fdopen(out_fd, "r")) == NULL)
-        {
-            ERROR("Failed to obtain file pointer for shell "
-                  "command output");
-            rc = TE_OS_RC(TE_TA_UNIX, te_rc_os2te(errno));
-            goto cleanup;
-        }
-    }
-    if (proc_bond == NULL)
-    {
-        if (errno == ENOENT)
-        {
-            VERB("%s: no proc bond file and no team", __FUNCTION__);
-            *slaves_num = 0;
-            return 0; /* no bond support module loaded, no slaves */
-        }
-
-        ERROR("%s(): Failed to read %s %s",
-              __FUNCTION__, path, strerror(errno));
-        return TE_OS_RC(TE_TA_UNIX, errno);
-    }
-
-    while (i < *slaves_num && getline(&line, &len, proc_bond) != -1)
-    {
-        char *ifname = strstr(line, "Slave Interface");
-        if (ifname == NULL)
-            continue;
-        ifname = strstr(line, ": ") + 2;
-        if (ifname == NULL)
-            continue;
-        ifname[strlen(ifname) - 1] = '\0';
-        if (strlen(ifname) > IFNAMSIZ)
-        {
-            ERROR("%s(): interface name is too long", __FUNCTION__);
-            rc = TE_RC(TE_TA_UNIX, TE_ENAMETOOLONG);
-            goto cleanup;
-        }
-        strcpy(slvs[i], ifname);
-        i++;
-    }
-
-cleanup:
-    free(line);
-    fclose(proc_bond);
-    close(out_fd);
-
-    if (cmd_pid >= 0)
-    {
-        ta_waitpid(cmd_pid, &status, 0);
-        if (status != 0)
-        {
-            ERROR("%s(): Non-zero status of teamnl: %d",
-                  __FUNCTION__, status);
-            return TE_RC(TE_TA_UNIX, TE_ESHCMD);
-        }
-    }
-
-    if (rc == 0)
-        *slaves_num = i;
-    return rc;
-}
-
-=======
->>>>>>> d4caba3f
 /**
  * Method for generating stream of data.
  * Prototype is according with callback type 'tad_stream_callback'
@@ -2287,17 +1551,15 @@
     else
         *(tmp + 1) = 0;
 
-<<<<<<< HEAD
 #ifdef WITH_UPNP_CP
-    TE_SPRINTF(ta_upnp_cp_unix_socket_storage, "%s%s", ta_dir,
+    TE_SPRINTF(upnp_cp_unix_socket_name, "%s%s", ta_dir,
                UPNP_CP_UNIX_SOCKET_BASENAME);
 #endif /* WITH_UPNP_CP */
-=======
+
     rcf_ch_register_symbol_table(essential_symbols);
 #if defined(ENABLE_GENERATED_SYMTBL)
     rcf_ch_register_symbol_table(generated_table);
 #endif
->>>>>>> d4caba3f
 
     memset(&sigact, 0, sizeof(sigact));
 #ifdef SA_RESTART
