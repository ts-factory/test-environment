--- conflicted
+++ resolved
@@ -213,7 +213,56 @@
 }
 
 /* See description in tapi_sockaddr.h */
-<<<<<<< HEAD
+struct sockaddr *
+tapi_sockaddr_clone_typed(const struct sockaddr *addr,
+                          tapi_address_type type)
+{
+    struct sockaddr_storage *res_addr = NULL;
+
+    if (type == TAPI_ADDRESS_NULL)
+        return NULL;
+
+    res_addr = TE_ALLOC(sizeof(*res_addr));
+    if (res_addr == NULL)
+        TEST_STOP;
+
+    tapi_sockaddr_clone_exact(addr, res_addr);
+
+    if (type == TAPI_ADDRESS_WILDCARD ||
+        type == TAPI_ADDRESS_WILDCARD_ZERO_PORT)
+        te_sockaddr_set_wildcard(SA(res_addr));
+
+    if (type == TAPI_ADDRESS_SPECIFIC_ZERO_PORT ||
+        type == TAPI_ADDRESS_WILDCARD_ZERO_PORT)
+    {
+        uint16_t *port = te_sockaddr_get_port_ptr(SA(res_addr));
+        *port = 0;
+    }
+
+    return SA(res_addr);
+}
+
+/* See description in tapi_sockaddr.h */
+te_errno
+tapi_allocate_set_port(rcf_rpc_server *rpcs, const struct sockaddr *addr)
+{
+    uint16_t *port_ptr;
+    te_errno rc;
+
+    if ((port_ptr = te_sockaddr_get_port_ptr(addr)) == NULL)
+    {
+        ERROR("Failed to get pointer to port");
+        return TE_RC(TE_TAPI, TE_EINVAL);
+    }
+
+    rc = tapi_allocate_port_htons(rpcs, port_ptr);
+    if (rc != 0)
+        ERROR("Failed to allocate a free port: %r", rc);
+
+    return rc;
+}
+
+/* See description in tapi_sockaddr.h */
 te_errno
 tapi_sockaddr_clone2(const struct sockaddr  *src,
                      struct sockaddr       **dst)
@@ -228,53 +277,4 @@
 
     memcpy(*dst, src, te_sockaddr_get_size(src));
     return 0;
-=======
-struct sockaddr *
-tapi_sockaddr_clone_typed(const struct sockaddr *addr,
-                          tapi_address_type type)
-{
-    struct sockaddr_storage *res_addr = NULL;
-
-    if (type == TAPI_ADDRESS_NULL)
-        return NULL;
-
-    res_addr = TE_ALLOC(sizeof(*res_addr));
-    if (res_addr == NULL)
-        TEST_STOP;
-
-    tapi_sockaddr_clone_exact(addr, res_addr);
-
-    if (type == TAPI_ADDRESS_WILDCARD ||
-        type == TAPI_ADDRESS_WILDCARD_ZERO_PORT)
-        te_sockaddr_set_wildcard(SA(res_addr));
-
-    if (type == TAPI_ADDRESS_SPECIFIC_ZERO_PORT ||
-        type == TAPI_ADDRESS_WILDCARD_ZERO_PORT)
-    {
-        uint16_t *port = te_sockaddr_get_port_ptr(SA(res_addr));
-        *port = 0;
-    }
-
-    return SA(res_addr);
-}
-
-/* See description in tapi_sockaddr.h */
-te_errno
-tapi_allocate_set_port(rcf_rpc_server *rpcs, const struct sockaddr *addr)
-{
-    uint16_t *port_ptr;
-    te_errno rc;
-
-    if ((port_ptr = te_sockaddr_get_port_ptr(addr)) == NULL)
-    {
-        ERROR("Failed to get pointer to port");
-        return TE_RC(TE_TAPI, TE_EINVAL);
-    }
-
-    rc = tapi_allocate_port_htons(rpcs, port_ptr);
-    if (rc != 0)
-        ERROR("Failed to allocate a free port: %r", rc);
-
-    return rc;
->>>>>>> d4caba3f
 }