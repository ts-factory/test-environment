/** @file
 * @brief Test API for RPC
 *
 * TAPI for remote calls of generic file API
 *
 *
 * Copyright (C) 2005 Test Environment authors (see file AUTHORS in the
 * root directory of the distribution).
 *
 * This library is free software; you can redistribute it and/or
 * modify it under the terms of the GNU Lesser General Public License
 * as published by the Free Software Foundation; either version 2.1 of
 * the License, or (at your option) any later version.
 *
 * This library is distributed in the hope that it will be useful,
 * but WITHOUT ANY WARRANTY; without even the implied warranty of
 * MERCHANTABILITY or FITNESS FOR A PARTICULAR PURPOSE.  See the
 * GNU Lesser General Public License for more details.
 *
 * You should have received a copy of the GNU Lesser General Public
 * License along with this program; if not, write to the Free Software
 * Foundation, Inc., 59 Temple Place, Suite 330, Boston,
 * MA  02111-1307  USA
 *
 *
 * @author Elena A. Vengerova <Elena.Vengerova@oktetlabs.ru>
 * @author Andrew Rybchenko <Andrew.Rybchenko@oktetlabs.ru>
 *
 * $Id$
 */

#include "te_config.h"

#if HAVE_SYS_TYPES_H
#include <sys/types.h>
#endif
#if HAVE_STDLIB_H
#include <stdlib.h>
#endif
#if HAVE_STRING_H
#include <string.h>
#endif
#if HAVE_STRINGS_H
#include <strings.h>
#endif
#if HAVE_SYS_POLL_H
#include <sys/poll.h>
#endif
#if HAVE_PWD_H
#include <pwd.h>
#endif
#if HAVE_SYS_UTSNAME_H
#include <sys/utsname.h>
#endif

#include "tapi_rpc_internal.h"
#include "tapi_rpc_unistd.h"
#include "tapi_rpc_misc.h"
#include "tapi_test.h"
#include "te_printf.h"
#include "te_bufs.h"


/** @name String buffers for snprintf() operations */
static char str_buf_1[8192];
static char str_buf_2[8192];
/*@}*/


int
rpc_pipe(rcf_rpc_server *rpcs,
         int filedes[2])
{
    tarpc_pipe_in  in;
    tarpc_pipe_out out;

    memset(&in, 0, sizeof(in));
    memset(&out, 0, sizeof(out));

    if (rpcs == NULL)
    {
        ERROR("%s(): Invalid RPC server handle", __FUNCTION__);
        RETVAL_INT(pipe, -1);
    }

    if (filedes != NULL)
    {
        in.filedes.filedes_len = 2;
        in.filedes.filedes_val = filedes;
    }

    rcf_rpc_call(rpcs, "pipe", &in, &out);

    if (RPC_IS_CALL_OK(rpcs) && filedes != NULL)
        memcpy(filedes, out.filedes.filedes_val, sizeof(int) * 2);

    CHECK_RETVAL_VAR_IS_ZERO_OR_MINUS_ONE(pipe, out.retval);
    TAPI_RPC_LOG(rpcs, pipe, "%p", "%d (%d,%d)",
                 filedes, out.retval,
                 filedes != NULL ? filedes[0] : -1,
                 filedes != NULL ? filedes[1] : -1);
    RETVAL_INT(pipe, out.retval);
}

int
rpc_pipe2(rcf_rpc_server *rpcs,
         int filedes[2], int flags)
{
    tarpc_pipe2_in  in;
    tarpc_pipe2_out out;

    memset(&in, 0, sizeof(in));
    memset(&out, 0, sizeof(out));

    if (rpcs == NULL)
    {
        ERROR("%s(): Invalid RPC server handle", __FUNCTION__);
        RETVAL_INT(pipe2, -1);
    }

    if (filedes != NULL)
    {
        in.filedes.filedes_len = 2;
        in.filedes.filedes_val = filedes;
    }

    in.flags = fcntl_flags_rpc2h(flags);
    if ((int)fcntl_flags_h2rpc(in.flags) != flags)
        in.flags = in.flags | (~fcntl_flags_h2rpc(in.flags) & flags);

    rcf_rpc_call(rpcs, "pipe2", &in, &out);

    if (RPC_IS_CALL_OK(rpcs) && filedes != NULL &&
        rpcs->last_op != RCF_RPC_CALL)
        memcpy(filedes, out.filedes.filedes_val, sizeof(int) * 2);

    CHECK_RETVAL_VAR_IS_ZERO_OR_MINUS_ONE(pipe2, out.retval);
    TAPI_RPC_LOG(rpcs, pipe2, "%p, %s", "%d (%d,%d)",
                 filedes, fcntl_flags_rpc2str(flags), out.retval,
                 filedes != NULL ? filedes[0] : -1,
                 filedes != NULL ? filedes[1] : -1);
    RETVAL_INT(pipe2, out.retval);
}

int
rpc_socketpair(rcf_rpc_server *rpcs,
               rpc_socket_domain domain, rpc_socket_type type,
               rpc_socket_proto protocol, int sv[2])
{
    tarpc_socketpair_in  in;
    tarpc_socketpair_out out;

    memset(&in, 0, sizeof(in));
    memset(&out, 0, sizeof(out));

    if (rpcs == NULL)
    {
        ERROR("%s(): Invalid RPC server handle", __FUNCTION__);
        RETVAL_INT(socketpair, -1);
    }

    in.domain = domain;
    in.type = type;
    in.proto = protocol;
    if (sv != NULL)
    {
        in.sv.sv_len = 2;
        in.sv.sv_val = sv;
    }

    rcf_rpc_call(rpcs, "socketpair", &in, &out);

    if (RPC_IS_CALL_OK(rpcs) && sv != NULL)
        memcpy(sv, out.sv.sv_val, sizeof(int) * 2);

    CHECK_RETVAL_VAR_IS_ZERO_OR_MINUS_ONE(socketpair, out.retval);
    TAPI_RPC_LOG(rpcs, socketpair, "%s, %s, %s, %p", "%d (%d,%d)",
                 domain_rpc2str(domain), socktype_rpc2str(type),
                 proto_rpc2str(protocol), sv, out.retval,
                 sv != NULL ? sv[0] : -1, sv != NULL ? sv[1] : -1);
    RETVAL_INT(socketpair, out.retval);
}

int
rpc_close(rcf_rpc_server *rpcs, int fd)
{
    tarpc_close_in  in;
    tarpc_close_out out;

    memset(&in, 0, sizeof(in));
    memset(&out, 0, sizeof(out));

    if (rpcs == NULL)
    {
        ERROR("%s(): Invalid RPC server handle", __FUNCTION__);
        RETVAL_INT(close, -1);
    }

    in.fd = fd;

    rcf_rpc_call(rpcs, "close", &in, &out);

    CHECK_RETVAL_VAR_IS_ZERO_OR_MINUS_ONE(close, out.retval);
    TAPI_RPC_LOG(rpcs, close, "%d", "%d", fd, out.retval);
    RETVAL_INT(close, out.retval);
}

ssize_t
rpc_write_at_offset(rcf_rpc_server *rpcs, int fd, char* buf,
                    size_t buflen, off_t offset)
{
    tarpc_write_at_offset_in  in;
    tarpc_write_at_offset_out out;

    memset(&in, 0, sizeof(in));
    memset(&out, 0, sizeof(out));

    if (rpcs == NULL)
    {
        ERROR("%s(): Invalid RPC server handle", __FUNCTION__);
        RETVAL_INT(write_at_offset, -3);
    }

    in.fd = fd;
    in.buf.buf_len = buflen;
    in.buf.buf_val = (uint8_t *)buf;
    in.offset = offset;

    rcf_rpc_call(rpcs, "write_at_offset", &in, &out);

    TAPI_RPC_LOG(rpcs, write_at_offset,
                 "%d, %p, %d, %lld", "%lld, %d",
                 fd, buf, buflen, offset, out.offset, out.written);

    if (out.offset == (off_t)-1)  /* failed to repsition the file offset */
        RETVAL_INT(write_at_offset, -2);
    else
        RETVAL_INT(write_at_offset, out.written);
}

int
rpc_dup(rcf_rpc_server *rpcs,
        int oldfd)
{
    tarpc_dup_in    in;
    tarpc_dup_out   out;

    memset(&in, 0, sizeof(in));
    memset(&out, 0, sizeof(out));

    if (rpcs == NULL)
    {
        ERROR("%s(): Invalid RPC server handle", __FUNCTION__);
        RETVAL_INT(dup, -1);
    }

    in.oldfd = oldfd;

    rcf_rpc_call(rpcs, "dup", &in, &out);

    CHECK_RETVAL_VAR_IS_GTE_MINUS_ONE(dup, out.fd);
    TAPI_RPC_LOG(rpcs, dup, "%d", "%d", oldfd, out.fd);
    RETVAL_INT(dup, out.fd);
}

int
rpc_dup2(rcf_rpc_server *rpcs,
         int oldfd, int newfd)
{
    tarpc_dup2_in   in;
    tarpc_dup2_out  out;

    memset(&in, 0, sizeof(in));
    memset(&out, 0, sizeof(out));

    if (rpcs == NULL)
    {
        ERROR("%s(): Invalid RPC server handle", __FUNCTION__);
        RETVAL_INT(dup2, -1);
    }

    in.oldfd = oldfd;
    in.newfd = newfd;

    rcf_rpc_call(rpcs, "dup2", &in, &out);

    CHECK_RETVAL_VAR_IS_GTE_MINUS_ONE(dup2, out.fd);
    TAPI_RPC_LOG(rpcs, dup2, "%d, %d", "%d", oldfd, newfd, out.fd);
    RETVAL_INT(dup2, out.fd);
}

int
rpc_dup3(rcf_rpc_server *rpcs,
         int oldfd, int newfd, int flags)
{
    tarpc_dup3_in   in;
    tarpc_dup3_out  out;

    memset(&in, 0, sizeof(in));
    memset(&out, 0, sizeof(out));

    if (rpcs == NULL)
    {
        ERROR("%s(): Invalid RPC server handle", __FUNCTION__);
        RETVAL_INT(dup3, -1);
    }

    in.flags = fcntl_flags_rpc2h(flags);
    in.oldfd = oldfd;
    in.newfd = newfd;

    rcf_rpc_call(rpcs, "dup3", &in, &out);

    CHECK_RETVAL_VAR_IS_GTE_MINUS_ONE(dup3, out.fd);
    TAPI_RPC_LOG(rpcs, dup3, "%d, %d, %s", "%d", oldfd, newfd,
                 fcntl_flags_rpc2str(flags), out.fd);
    RETVAL_INT(dup3, out.fd);
}

int
rpc_read_gen(rcf_rpc_server *rpcs,
             int fd, void *buf, size_t count, size_t rbuflen)
{
    tarpc_read_in  in;
    tarpc_read_out out;

    memset(&in, 0, sizeof(in));
    memset(&out, 0, sizeof(out));

    if (rpcs == NULL)
    {
        ERROR("%s(): Invalid RPC server handle", __FUNCTION__);
        return -1;
    }

    if (buf != NULL && count > rbuflen)
    {
        rpcs->_errno = TE_RC(TE_RCF, TE_EINVAL);
        RETVAL_INT(read, -1);
    }

    in.fd = fd;
    in.len = count;
    if (buf != NULL && rpcs->op != RCF_RPC_WAIT)
    {
        in.buf.buf_len = rbuflen;
        in.buf.buf_val = buf;
    }
    rcf_rpc_call(rpcs, "read", &in, &out);

    if (RPC_IS_CALL_OK(rpcs))
    {
        if (buf != NULL && out.buf.buf_val != NULL)
            memcpy(buf, out.buf.buf_val, out.buf.buf_len);
    }

    CHECK_RETVAL_VAR_IS_GTE_MINUS_ONE(read, out.retval);
    TAPI_RPC_LOG(rpcs, read, "%d, %p[%u], %u", "%d",
                 fd, buf, rbuflen, count, out.retval);
    RETVAL_INT(read, out.retval);
}


int
rpc_read_via_splice(rcf_rpc_server *rpcs,
                    int fd, void *buf, size_t count)
{
    tarpc_read_via_splice_in  in;
    tarpc_read_via_splice_out out;

    memset(&in, 0, sizeof(in));
    memset(&out, 0, sizeof(out));

    if (rpcs == NULL)
    {
        ERROR("%s(): Invalid RPC server handle", __FUNCTION__);
        return -1;
    }

    in.fd = fd;
    in.len = count;
    if (buf != NULL && rpcs->op != RCF_RPC_WAIT)
    {
        in.buf.buf_len = count;
        in.buf.buf_val = buf;
    }
    rcf_rpc_call(rpcs, "read_via_splice", &in, &out);

    if (RPC_IS_CALL_OK(rpcs))
    {
        if (buf != NULL && out.buf.buf_val != NULL)
            memcpy(buf, out.buf.buf_val, out.buf.buf_len);
    }

    CHECK_RETVAL_VAR_IS_GTE_MINUS_ONE(read_via_splice, out.retval);
    TAPI_RPC_LOG(rpcs, read_via_splice, "%d, %p, %u", "%d",
                 fd, buf, count, out.retval);
    RETVAL_INT(read_via_splice, out.retval);
}

int
rpc_write(rcf_rpc_server *rpcs,
          int fd, const void *buf, size_t count)
{
    tarpc_write_in  in;
    tarpc_write_out out;

    memset(&in, 0, sizeof(in));
    memset(&out, 0, sizeof(out));

    if (rpcs == NULL)
    {
        ERROR("%s(): Invalid RPC server handle", __FUNCTION__);
        RETVAL_INT(write, -1);
    }

    in.fd = fd;
    in.len = count;
    if (buf != NULL && rpcs->op != RCF_RPC_WAIT)
    {
        in.buf.buf_len = count;
        in.buf.buf_val = (uint8_t *)buf;
    }

    rcf_rpc_call(rpcs, "write", &in, &out);

    CHECK_RETVAL_VAR_IS_GTE_MINUS_ONE(write, out.retval);
    TAPI_RPC_LOG(rpcs, write, "%d, %p, %u", "%d",
                 fd, buf, count, out.retval);
    RETVAL_INT(write, out.retval);
}

int
rpc_write_via_splice(rcf_rpc_server *rpcs,
                     int fd, const void *buf, size_t count)
{
    tarpc_write_via_splice_in  in;
    tarpc_write_via_splice_out out;

    memset(&in, 0, sizeof(in));
    memset(&out, 0, sizeof(out));

    if (rpcs == NULL)
    {
        ERROR("%s(): Invalid RPC server handle", __FUNCTION__);
        RETVAL_INT(write, -1);
    }

    in.fd = fd;
    in.len = count;
    if (buf != NULL && rpcs->op != RCF_RPC_WAIT)
    {
        in.buf.buf_len = count;
        in.buf.buf_val = (uint8_t *)buf;
    }

    rcf_rpc_call(rpcs, "write_via_splice", &in, &out);

    CHECK_RETVAL_VAR_IS_GTE_MINUS_ONE(write_via_splice, out.retval);
    TAPI_RPC_LOG(rpcs, write_via_splice, "%d, %p, %u", "%d",
                 fd, buf, count, out.retval);
    RETVAL_INT(write_via_splice, out.retval);
}

int
rpc_write_and_close(rcf_rpc_server *rpcs,
                    int fd, const void *buf, size_t count)
{
    tarpc_write_and_close_in  in;
    tarpc_write_and_close_out out;

    memset(&in, 0, sizeof(in));
    memset(&out, 0, sizeof(out));

    if (rpcs == NULL)
    {
        ERROR("%s(): Invalid RPC server handle", __FUNCTION__);
        RETVAL_INT(write_and_close, -1);
    }

    in.fd = fd;
    in.len = count;
    if (buf != NULL && rpcs->op != RCF_RPC_WAIT)
    {
        in.buf.buf_len = count;
        in.buf.buf_val = (uint8_t *)buf;
    }

    rcf_rpc_call(rpcs, "write_and_close", &in, &out);

    CHECK_RETVAL_VAR_IS_GTE_MINUS_ONE(write_and_close, out.retval);
    TAPI_RPC_LOG(rpcs, write_and_close, "%d, %p, %u", "%d",
                 fd, buf, count, out.retval);
    RETVAL_INT(write_and_close, out.retval);
}

tarpc_ssize_t
rpc_readbuf_gen(rcf_rpc_server *rpcs,
                int fd, rpc_ptr buf, size_t buf_off, size_t count)
{
    tarpc_readbuf_in  in;
    tarpc_readbuf_out out;

    memset(&in, 0, sizeof(in));
    memset(&out, 0, sizeof(out));

    if (rpcs == NULL)
    {
        ERROR("%s(): Invalid RPC server handle", __FUNCTION__);
        RETVAL_INT(write, -1);
    }

    in.fd  = fd;
    in.len = count;
    in.buf = buf;
    in.off = buf_off;

    rcf_rpc_call(rpcs, "readbuf", &in, &out);

    CHECK_RETVAL_VAR_IS_GTE_MINUS_ONE(readbuf, out.retval);
    TAPI_RPC_LOG(rpcs, readbuf, "%d, %u (off %u), %u", "%d",
                 fd, buf, buf_off, count, out.retval);
    RETVAL_INT(readbuf, out.retval);
}


tarpc_ssize_t
rpc_writebuf_gen(rcf_rpc_server *rpcs,
                 int fd, rpc_ptr buf, size_t buf_off, size_t count)
{
    tarpc_writebuf_in  in;
    tarpc_writebuf_out out;

    memset(&in, 0, sizeof(in));
    memset(&out, 0, sizeof(out));

    if (rpcs == NULL)
    {
        ERROR("%s(): Invalid RPC server handle", __FUNCTION__);
        RETVAL_INT(write, -1);
    }

    in.fd  = fd;
    in.len = count;
    in.buf = buf;
    in.off = buf_off;

    rcf_rpc_call(rpcs, "writebuf", &in, &out);

    CHECK_RETVAL_VAR_IS_GTE_MINUS_ONE(writebuf, out.retval);
    TAPI_RPC_LOG(rpcs, writebuf, "%d, %u (off %u), %u", "%d",
                 fd, buf, buf_off, count, out.retval);
    RETVAL_INT(writebuf, out.retval);
}


tarpc_off_t
rpc_lseek(rcf_rpc_server *rpcs,
          int fd, tarpc_off_t pos, rpc_lseek_mode mode)
{
    tarpc_lseek_in  in;
    tarpc_lseek_out out;

    if (rpcs == NULL)
    {
        ERROR("%s(): Invalid RPC server handle", __FUNCTION__);
        RETVAL_INT(lseek, (tarpc_off_t)-1);
    }

    memset(&in, 0, sizeof(in));
    memset(&out, 0, sizeof(out));

    in.fd   = fd;
    in.pos  = pos;
    in.mode = mode;

    rcf_rpc_call(rpcs, "lseek", &in, &out);

    TAPI_RPC_LOG(rpcs, lseek, "%d, %lld, %s", "%lld",
                 fd, pos, lseek_mode_rpc2str(mode), out.retval);
    RETVAL_INT64(lseek, out.retval);
}

int
rpc_fsync(rcf_rpc_server *rpcs, int fd)
{
    tarpc_fsync_in  in;
    tarpc_fsync_out out;

    memset(&in, 0, sizeof(in));
    memset(&out, 0, sizeof(out));

    if (rpcs == NULL)
    {
        ERROR("%s(): Invalid RPC server handle", __FUNCTION__);
        RETVAL_INT(fsync, -1);
    }

    in.fd = fd;

    rcf_rpc_call(rpcs, "fsync", &in, &out);

    CHECK_RETVAL_VAR_IS_ZERO_OR_MINUS_ONE(fsync, out.retval);
    TAPI_RPC_LOG(rpcs, fsync, "%d", "%d", fd, out.retval);
    RETVAL_INT(fsync, out.retval);
}

int
rpc_readv_gen(rcf_rpc_server *rpcs,
              int fd, const struct rpc_iovec *iov,
              size_t iovcnt, size_t riovcnt)
{
    char            str_buf[1024] = { '\0', };
    tarpc_readv_in  in;
    tarpc_readv_out out;

    struct tarpc_iovec iovec_arr[RCF_RPC_MAX_IOVEC];

    size_t i;

    memset(&in, 0, sizeof(in));
    memset(&out, 0, sizeof(out));
    memset(iovec_arr, 0, sizeof(iovec_arr));

    if (rpcs == NULL)
    {
        ERROR("%s(): Invalid RPC server handle", __FUNCTION__);
        RETVAL_INT(readv, -1);
    }

    if (riovcnt > RCF_RPC_MAX_IOVEC)
    {
        rpcs->_errno = TE_RC(TE_RCF, TE_ENOMEM);
        RETVAL_INT(readv, -1);
    }

    if (iov != NULL && iovcnt > riovcnt)
    {
        rpcs->_errno = TE_RC(TE_RCF, TE_EINVAL);
        RETVAL_INT(readv, -1);
    }


    in.fd = fd;
    in.count = iovcnt;

    if (iov != NULL)
    {
        in.vector.vector_len = riovcnt;
        in.vector.vector_val = iovec_arr;
        snprintf(str_buf + strlen(str_buf),
                 sizeof(str_buf) - strlen(str_buf), "{");
        for (i = 0; i < riovcnt; i++)
        {
            iovec_arr[i].iov_base.iov_base_val = iov[i].iov_base;
            iovec_arr[i].iov_base.iov_base_len = iov[i].iov_rlen;
            iovec_arr[i].iov_len = iov[i].iov_len;
            snprintf(str_buf + strlen(str_buf),
                     sizeof(str_buf) - strlen(str_buf),
                     "%s{%"TE_PRINTF_SIZE_T"u, %p[%"TE_PRINTF_SIZE_T"u]}",
                     (i == 0) ? "" : ", ", iov[i].iov_len,
                     iov[i].iov_base, iov[i].iov_rlen);
        }
        snprintf(str_buf + strlen(str_buf),
                 sizeof(str_buf) - strlen(str_buf), "}");
    }

    rcf_rpc_call(rpcs, "readv", &in, &out);

    if (RPC_IS_CALL_OK(rpcs) &&
        iov != NULL && out.vector.vector_val != NULL)
    {
        for (i = 0; i < riovcnt; i++)
        {
            ((struct rpc_iovec *)iov)[i].iov_len =
                out.vector.vector_val[i].iov_len;
            if ((iov[i].iov_base != NULL) &&
                (out.vector.vector_val[i].iov_base.iov_base_val != NULL))
            {
                memcpy(iov[i].iov_base,
                       out.vector.vector_val[i].iov_base.iov_base_val,
                       iov[i].iov_rlen);
            }
        }
    }

    CHECK_RETVAL_VAR_IS_GTE_MINUS_ONE(readv, out.retval);
    TAPI_RPC_LOG(rpcs, readv, "%d, %s, %u", "%d",
                 fd, (*str_buf == '\0') ? "(nil)" : str_buf, iovcnt,
                 out.retval);
    RETVAL_INT(readv, out.retval);
}

int
rpc_writev(rcf_rpc_server *rpcs,
           int fd, const struct rpc_iovec *iov, size_t iovcnt)
{
    char             str_buf[1024] = { '\0', };
    tarpc_writev_in  in;
    tarpc_writev_out out;

    struct tarpc_iovec iovec_arr[RCF_RPC_MAX_IOVEC];

    size_t i;

    memset(&in, 0, sizeof(in));
    memset(&out, 0, sizeof(out));
    memset(iovec_arr, 0, sizeof(iovec_arr));

    if (rpcs == NULL)
    {
        ERROR("%s(): Invalid RPC server handle", __FUNCTION__);
        RETVAL_INT(writev, -1);
    }

    if (iovcnt > RCF_RPC_MAX_IOVEC)
    {
        rpcs->_errno = TE_RC(TE_RCF, TE_ENOMEM);
        RETVAL_INT(writev, -1);
    }

    if (iov != NULL)
    {
        in.vector.vector_val = iovec_arr;
        in.vector.vector_len = iovcnt;
        snprintf(str_buf + strlen(str_buf),
                 sizeof(str_buf) - strlen(str_buf), "{");
        for (i = 0; i < iovcnt && iov != NULL; i++)
        {
            iovec_arr[i].iov_base.iov_base_val = iov[i].iov_base;
            iovec_arr[i].iov_base.iov_base_len = iov[i].iov_rlen;
            iovec_arr[i].iov_len = iov[i].iov_len;
            snprintf(str_buf + strlen(str_buf),
                     sizeof(str_buf) - strlen(str_buf),
                     "%s{%"TE_PRINTF_SIZE_T"u, %p[%"TE_PRINTF_SIZE_T"u]}",
                     (i == 0) ? "" : ", ", iov[i].iov_len,
                     iov[i].iov_base, iov[i].iov_rlen);
        }
        snprintf(str_buf + strlen(str_buf),
                 sizeof(str_buf) - strlen(str_buf), "}");
    }

    in.fd = fd;
    in.count = iovcnt;

    rcf_rpc_call(rpcs, "writev", &in, &out);

    CHECK_RETVAL_VAR_IS_GTE_MINUS_ONE(writev, out.retval);
    TAPI_RPC_LOG(rpcs, writev, "%d, %s, %u", "%d",
                 fd, (*str_buf == '\0') ? "(nil)" : str_buf, iovcnt,
                 out.retval);
    RETVAL_INT(writev, out.retval);
}


rpc_fd_set_p
rpc_fd_set_new(rcf_rpc_server *rpcs)
{
    tarpc_fd_set_new_in  in;
    tarpc_fd_set_new_out out;

    memset(&in, 0, sizeof(in));
    memset(&out, 0, sizeof(out));

    if (rpcs == NULL)
    {
        ERROR("%s(): Invalid RPC server handle", __FUNCTION__);
        RETVAL_RPC_PTR(fd_set_new, RPC_NULL);
    }

    rcf_rpc_call(rpcs, "fd_set_new", &in, &out);

    if (rpcs->op == RCF_RPC_WAIT)
        TAPI_RPC_LOG(rpcs, fd_set_new, "", "0x%x", out.retval);
    else
    {
        if (TAPI_RPC_NAMESPACE_CHECK(rpcs, out.retval, RPC_TYPE_NS_FD_SET))
            RETVAL_RPC_PTR(fd_set_new, RPC_NULL);

        TAPI_RPC_LOG(rpcs, fd_set_new, "", RPC_PTR_FMT,
                     RPC_PTR_VAL(out.retval));
    }
    RETVAL_RPC_PTR(fd_set_new, out.retval);
}


void
rpc_fd_set_delete(rcf_rpc_server *rpcs, rpc_fd_set_p set)
{
    tarpc_fd_set_delete_in  in;
    tarpc_fd_set_delete_out out;

    memset(&in, 0, sizeof(in));
    memset(&out, 0, sizeof(out));

    if (rpcs == NULL)
    {
        ERROR("%s(): Invalid RPC server handle", __FUNCTION__);
        RETVAL_VOID(fd_set_delete);
    }

    if (TAPI_RPC_NAMESPACE_CHECK(rpcs, set, RPC_TYPE_NS_FD_SET))
        RETVAL_VOID(fd_set_delete);
    in.set = (tarpc_fd_set)set;

    rcf_rpc_call(rpcs, "fd_set_delete", &in, &out);

    TAPI_RPC_LOG(rpcs, fd_set_delete, RPC_PTR_FMT, "",
                 RPC_PTR_VAL(set));
    RETVAL_VOID(fd_set_delete);
}

void
rpc_do_fd_zero(rcf_rpc_server *rpcs, rpc_fd_set_p set)
{
    tarpc_do_fd_zero_in  in;
    tarpc_do_fd_zero_out out;

    memset(&in, 0, sizeof(in));
    memset(&out, 0, sizeof(out));

    if (rpcs == NULL)
    {
        ERROR("%s(): Invalid RPC server handle", __FUNCTION__);
        RETVAL_VOID(do_fd_zero);
    }

    if (TAPI_RPC_NAMESPACE_CHECK(rpcs, set, RPC_TYPE_NS_FD_SET))
        RETVAL_VOID(do_fd_zero);
    in.set = (tarpc_fd_set)set;

    rcf_rpc_call(rpcs, "do_fd_zero", &in, &out);

    TAPI_RPC_LOG(rpcs, do_fd_zero, RPC_PTR_FMT, "",
                 RPC_PTR_VAL(set));
    RETVAL_VOID(do_fd_zero);
}

void
rpc_do_fd_set(rcf_rpc_server *rpcs, int fd, rpc_fd_set_p set)
{
    tarpc_do_fd_set_in  in;
    tarpc_do_fd_set_out out;

    memset(&in, 0, sizeof(in));
    memset(&out, 0, sizeof(out));

    if (rpcs == NULL)
    {
        ERROR("%s(): Invalid RPC server handle", __FUNCTION__);
        RETVAL_VOID(do_fd_set);
    }

    if (TAPI_RPC_NAMESPACE_CHECK(rpcs, set, RPC_TYPE_NS_FD_SET))
        RETVAL_VOID(do_fd_set);
    in.set = (tarpc_fd_set)set;
    in.fd = fd;

    rcf_rpc_call(rpcs, "do_fd_set", &in, &out);

    TAPI_RPC_LOG(rpcs, do_fd_set, "%d, " RPC_PTR_FMT, "",
                 fd, RPC_PTR_VAL(set));
    RETVAL_VOID(do_fd_set);
}

void
rpc_do_fd_clr(rcf_rpc_server *rpcs, int fd, rpc_fd_set_p set)
{
    tarpc_do_fd_clr_in  in;
    tarpc_do_fd_clr_out out;

    memset(&in, 0, sizeof(in));
    memset(&out, 0, sizeof(out));

    if (rpcs == NULL)
    {
        ERROR("%s(): Invalid RPC server handle", __FUNCTION__);
        RETVAL_VOID(do_fd_clr);
    }

    if (TAPI_RPC_NAMESPACE_CHECK(rpcs, set, RPC_TYPE_NS_FD_SET))
        RETVAL_VOID(do_fd_clr);
    in.set = (tarpc_fd_set)set;
    in.fd = fd;

    rcf_rpc_call(rpcs, "do_fd_clr", &in, &out);

    TAPI_RPC_LOG(rpcs, do_fd_clr, "%d, " RPC_PTR_FMT, "",
                 fd, RPC_PTR_VAL(set));
    RETVAL_VOID(do_fd_clr);
}

int
rpc_do_fd_isset(rcf_rpc_server *rpcs, int fd, rpc_fd_set_p set)
{
    tarpc_do_fd_isset_in  in;
    tarpc_do_fd_isset_out out;

    memset(&in, 0, sizeof(in));
    memset(&out, 0, sizeof(out));

    if (rpcs == NULL)
    {
        ERROR("%s(): Invalid RPC server handle", __FUNCTION__);
        RETVAL_INT(do_fd_isset, -1);
    }
    if (TAPI_RPC_NAMESPACE_CHECK(rpcs, set, RPC_TYPE_NS_FD_SET))
        RETVAL_INT(do_fd_isset, 0);
    in.set = (tarpc_fd_set)set;
    in.fd = fd;

    rcf_rpc_call(rpcs, "do_fd_isset", &in, &out);

    CHECK_RETVAL_VAR(do_fd_isset, out.retval,
                     (out.retval != 0 && out.retval != 1), -1);
    TAPI_RPC_LOG(rpcs, do_fd_isset, "%d, " RPC_PTR_FMT, "%d",
                 fd, RPC_PTR_VAL(set), out.retval);
    RETVAL_INT(do_fd_isset, out.retval);
}

int
rpc_select(rcf_rpc_server *rpcs,
           int n, rpc_fd_set_p readfds, rpc_fd_set_p writefds,
           rpc_fd_set_p exceptfds, struct tarpc_timeval *timeout)
{
    tarpc_select_in         in;
    tarpc_select_out        out;
    struct tarpc_timeval    timeout_in;
    struct tarpc_timeval   *timeout_in_ptr = NULL;

    struct tarpc_timeval tv;

    memset(&in, 0, sizeof(in));
    memset(&out, 0, sizeof(out));

    if (rpcs == NULL)
    {
        ERROR("%s(): Invalid RPC server handle", __FUNCTION__);
        RETVAL_INT(select, -1);
    }

    if (TAPI_RPC_NAMESPACE_CHECK(rpcs, readfds, RPC_TYPE_NS_FD_SET))
        RETVAL_INT(select, -1);
    if (TAPI_RPC_NAMESPACE_CHECK(rpcs, writefds, RPC_TYPE_NS_FD_SET))
        RETVAL_INT(select, -1);
    if (TAPI_RPC_NAMESPACE_CHECK(rpcs, exceptfds, RPC_TYPE_NS_FD_SET))
        RETVAL_INT(select, -1);

    in.n = n;
    in.readfds = (tarpc_fd_set)readfds;
    in.writefds = (tarpc_fd_set)writefds;
    in.exceptfds = (tarpc_fd_set)exceptfds;

    if (timeout != NULL && rpcs->op != RCF_RPC_WAIT)
    {
        tv.tv_sec = timeout->tv_sec;
        tv.tv_usec = timeout->tv_usec;
        in.timeout.timeout_len = 1;
        in.timeout.timeout_val = &tv;

        timeout_in_ptr = &timeout_in;
        timeout_in = *timeout;
    }

    if ((timeout != NULL) && (rpcs->timeout == RCF_RPC_UNSPEC_TIMEOUT))
    {
        rpcs->timeout = TE_SEC2MS(timeout->tv_sec +
                                  TAPI_RPC_TIMEOUT_EXTRA_SEC) +
                        TE_US2MS(timeout->tv_usec);
    }

    rcf_rpc_call(rpcs, "select", &in, &out);

    if (rpcs->last_op != RCF_RPC_CALL && timeout != NULL &&
        out.timeout.timeout_val != NULL && RPC_IS_CALL_OK(rpcs))
    {
        timeout->tv_sec = out.timeout.timeout_val[0].tv_sec;
        timeout->tv_usec = out.timeout.timeout_val[0].tv_usec;
    }

    CHECK_RETVAL_VAR_IS_GTE_MINUS_ONE(select, out.retval);
    TAPI_RPC_LOG(rpcs, select, "%d, " RPC_PTR_FMT ", " RPC_PTR_FMT ", "
                 RPC_PTR_FMT ", %s (%s)", "%d",
                 n, RPC_PTR_VAL(readfds), RPC_PTR_VAL(writefds),
                 RPC_PTR_VAL(exceptfds), tarpc_timeval2str(timeout_in_ptr),
                 tarpc_timeval2str(timeout), out.retval);
    RETVAL_INT(select, out.retval);
}

int
rpc_pselect(rcf_rpc_server *rpcs,
            int n, rpc_fd_set_p readfds, rpc_fd_set_p writefds,
            rpc_fd_set_p exceptfds, struct tarpc_timespec *timeout,
            const rpc_sigset_p sigmask)
{
    tarpc_pselect_in  in;
    tarpc_pselect_out out;

    memset(&in, 0, sizeof(in));
    memset(&out, 0, sizeof(out));

    if (rpcs == NULL)
    {
        ERROR("%s(): Invalid RPC server handle", __FUNCTION__);
        RETVAL_INT(pselect, -1);
    }

    if (TAPI_RPC_NAMESPACE_CHECK(rpcs, readfds, RPC_TYPE_NS_FD_SET))
        RETVAL_INT(pselect, -1);
    if (TAPI_RPC_NAMESPACE_CHECK(rpcs, writefds, RPC_TYPE_NS_FD_SET))
        RETVAL_INT(pselect, -1);
    if (TAPI_RPC_NAMESPACE_CHECK(rpcs, exceptfds, RPC_TYPE_NS_FD_SET))
        RETVAL_INT(pselect, -1);

    in.n = n;
    in.readfds = (tarpc_fd_set)readfds;
    in.writefds = (tarpc_fd_set)writefds;
    in.exceptfds = (tarpc_fd_set)exceptfds;
    in.sigmask = (tarpc_sigset_t)sigmask;

    if (timeout != NULL && rpcs->op != RCF_RPC_WAIT)
    {
        in.timeout.timeout_len = 1;
        in.timeout.timeout_val = timeout;
    }

    if ((timeout != NULL) && (rpcs->timeout == RCF_RPC_UNSPEC_TIMEOUT))
    {
        rpcs->timeout = TE_SEC2MS(timeout->tv_sec +
                                  TAPI_RPC_TIMEOUT_EXTRA_SEC) +
                        TE_NS2MS(timeout->tv_nsec);
    }

    rcf_rpc_call(rpcs, "pselect", &in, &out);

    if (rpcs->last_op != RCF_RPC_CALL && timeout != NULL &&
        out.timeout.timeout_val != NULL && RPC_IS_CALL_OK(rpcs))
    {
        timeout->tv_sec = out.timeout.timeout_val[0].tv_sec;
        timeout->tv_nsec = out.timeout.timeout_val[0].tv_nsec;
    }

    CHECK_RETVAL_VAR_IS_GTE_MINUS_ONE(pselect, out.retval);
    TAPI_RPC_LOG(rpcs, pselect, "%d, " RPC_PTR_FMT ", " RPC_PTR_FMT ", "
                 RPC_PTR_FMT ", %s, 0x%x", "%d",
                 n, RPC_PTR_VAL(readfds), RPC_PTR_VAL(writefds),
                 RPC_PTR_VAL(exceptfds), tarpc_timespec2str(timeout),
                 (unsigned)sigmask, out.retval);
    RETVAL_INT(pselect, out.retval);
}

/**
 * Convert poll() request to string.
 *
 * @param ufds      Array with requests per fd
 * @param ufds      Number of requests per fd
 * @param buf       Buffer to put string
 * @param buflen    Length of the buffer
 */
static void
pollreq2str(struct rpc_pollfd *ufds, unsigned int nfds,
            char *buf, size_t buflen)
{
    unsigned int    i;
    int             rc;

    if (buflen == 0)
    {
        ERROR("Too small buffer for poll request conversion");
        return;
    }

    if (ufds == NULL)
    {
        buf[0] = '\0';
        return;
    }

    do {
        rc = snprintf(buf, buflen, "{");
        if ((size_t)rc > buflen)
            break;
        buflen -= rc;
        buf += rc;
        for (i = 0; i < nfds; ++i)
        {
            rc = snprintf(buf, buflen, "{%d,%s,%s}",
                          ufds[i].fd,
                          poll_event_rpc2str(ufds[i].events),
                          poll_event_rpc2str(ufds[i].revents));
            if ((size_t)rc > buflen)
                break;
            buflen -= rc;
            buf += rc;
        }
        rc = snprintf(buf, buflen, "}");
        if ((size_t)rc > buflen)
            break;
        buflen -= rc;
        buf += rc;

        return;

    } while (0);

    ERROR("Too small buffer for poll request conversion");
}

/**
 * Convert array of epoll events to human-readable string.
 *
 * @param evts      Array of events
 * @param n_evts    Number of events
 * @param buf       Buffer to put string
 * @param buflen    Length of the buffer
 */
static void
epollevt2str(struct rpc_epoll_event *evts, unsigned int n_evts,
             char *buf, size_t buflen)
{
    unsigned int    i;
    int             rc;

    if (buflen == 0)
    {
        ERROR("Too small buffer for epoll events conversion");
        return;
    }

    if (evts == NULL)
    {
        buf[0] = '\0';
        return;
    }

    do {
        rc = snprintf(buf, buflen, "{");
        if ((size_t)rc > buflen)
            break;
        buflen -= rc;
        buf += rc;
        for (i = 0; i < n_evts; ++i)
        {
            /* TODO: Correct union field should be chosen. */
            rc = snprintf(buf, buflen, "{%d,%s}",
                          evts[i].data.fd,
                          epoll_event_rpc2str(evts[i].events));
            if ((size_t)rc > buflen)
                break;
            buflen -= rc;
            buf += rc;
        }
        rc = snprintf(buf, buflen, "}");
        if ((size_t)rc > buflen)
            break;
        buflen -= rc;
        buf += rc;

        return;

    } while (0);

    ERROR("Too small buffer for epoll events conversion");
}

int
rpc_poll_gen(rcf_rpc_server *rpcs,
             struct rpc_pollfd *ufds, unsigned int nfds,
             int timeout, unsigned int rnfds)
{
    tarpc_poll_in  in;
    tarpc_poll_out out;

    memset(&in, 0, sizeof(in));
    memset(&out, 0, sizeof(out));

    if (rpcs == NULL)
    {
        ERROR("%s(): Invalid RPC server handle", __FUNCTION__);
        RETVAL_INT(poll, -1);
    }

    /**
     * @attention It's assumed that rpc_pollfd is the same as tarpc_pollfd.
     * It's OK, because both structures are independent from particular
     * Socket API and used on the same host.
     */
    in.ufds.ufds_len = rnfds;
    in.ufds.ufds_val = (struct tarpc_pollfd *)ufds;
    in.timeout = timeout;
    in.nfds = nfds;

    pollreq2str(ufds, rnfds, str_buf_1, sizeof(str_buf_1));

    if ((timeout > 0) && (rpcs->timeout == RCF_RPC_UNSPEC_TIMEOUT))
    {
        rpcs->timeout = TE_SEC2MS(TAPI_RPC_TIMEOUT_EXTRA_SEC) + timeout;
    }

    rcf_rpc_call(rpcs, "poll", &in, &out);

    if (RPC_IS_CALL_OK(rpcs))
    {
        if (ufds != NULL && out.ufds.ufds_val != NULL)
            memcpy(ufds, out.ufds.ufds_val, rnfds * sizeof(ufds[0]));
        pollreq2str(ufds, rnfds, str_buf_2, sizeof(str_buf_2));
    }
    else
    {
        *str_buf_2 = '\0';
    }

    CHECK_RETVAL_VAR_IS_GTE_MINUS_ONE(poll, out.retval);
    TAPI_RPC_LOG(rpcs, poll, "%p%s, %u, %d", "%d %s",
                 ufds, str_buf_1, nfds, timeout,
                 out.retval, str_buf_2);
    RETVAL_INT(poll, out.retval);
}

int
rpc_ppoll_gen(rcf_rpc_server *rpcs,
              struct rpc_pollfd *ufds, unsigned int nfds,
              struct tarpc_timespec *timeout, const rpc_sigset_p sigmask,
              unsigned int rnfds)
{
    tarpc_ppoll_in  in;
    tarpc_ppoll_out out;

    memset(&in, 0, sizeof(in));
    memset(&out, 0, sizeof(out));

    if (rpcs == NULL)
    {
        ERROR("%s(): Invalid RPC server handle", __FUNCTION__);
        RETVAL_INT(ppoll, -1);
    }

    /**
     * @attention It's assumed that rpc_pollfd is the same as tarpc_ppollfd.
     * It's OK, because both structures are independent from particular
     * Socket API and used on the same host.
     */
    in.ufds.ufds_len = rnfds;
    in.ufds.ufds_val = (struct tarpc_pollfd *)ufds;
    in.nfds = nfds;
    in.sigmask = (tarpc_sigset_t)sigmask;

    if (timeout != NULL && rpcs->op != RCF_RPC_WAIT)
    {
        in.timeout.timeout_len = 1;
        in.timeout.timeout_val = timeout;
    }

    if ((timeout != NULL) && (rpcs->timeout == RCF_RPC_UNSPEC_TIMEOUT))
    {
        rpcs->timeout = TE_SEC2MS(timeout->tv_sec +
                                  TAPI_RPC_TIMEOUT_EXTRA_SEC) +
                        TE_NS2MS(timeout->tv_nsec);
    }

    pollreq2str(ufds, rnfds, str_buf_1, sizeof(str_buf_1));

    rcf_rpc_call(rpcs, "ppoll", &in, &out);

    if (rpcs->last_op != RCF_RPC_CALL && timeout != NULL &&
        out.timeout.timeout_val != NULL && RPC_IS_CALL_OK(rpcs))
    {
        timeout->tv_sec = out.timeout.timeout_val[0].tv_sec;
        timeout->tv_nsec = out.timeout.timeout_val[0].tv_nsec;
    }

    if (RPC_IS_CALL_OK(rpcs))
    {
        if (ufds != NULL && out.ufds.ufds_val != NULL)
            memcpy(ufds, out.ufds.ufds_val, rnfds * sizeof(ufds[0]));
        pollreq2str(ufds, rnfds, str_buf_2, sizeof(str_buf_2));
    }
    else
    {
        *str_buf_2 = '\0';
    }

    CHECK_RETVAL_VAR_IS_GTE_MINUS_ONE(ppoll, out.retval);
    TAPI_RPC_LOG(rpcs, ppoll, "%p%s, %u, %s, 0x%x", "%d %s",
                 ufds, str_buf_1, nfds, tarpc_timespec2str(timeout),
                 (unsigned)sigmask, out.retval, str_buf_2);
    RETVAL_INT(ppoll, out.retval);
}

int
rpc_epoll_create(rcf_rpc_server *rpcs, int size)
{
    tarpc_epoll_create_in  in;
    tarpc_epoll_create_out out;

    memset(&in, 0, sizeof(in));
    memset(&out, 0, sizeof(out));

    if (rpcs == NULL)
    {
        ERROR("%s(): Invalid RPC server handle", __FUNCTION__);
        RETVAL_INT(epoll_create, -1);
    }

    in.size = size;

    rcf_rpc_call(rpcs, "epoll_create", &in, &out);

    CHECK_RETVAL_VAR_IS_GTE_MINUS_ONE(epoll_create, out.retval);
    TAPI_RPC_LOG(rpcs, epoll_create, "%d", "%d", size, out.retval);
    RETVAL_INT(epoll_create, out.retval);
}

int
rpc_epoll_create1(rcf_rpc_server *rpcs, int flags)
{
    tarpc_epoll_create1_in  in;
    tarpc_epoll_create1_out out;

    memset(&in, 0, sizeof(in));
    memset(&out, 0, sizeof(out));

    if (rpcs == NULL)
    {
        ERROR("%s(): Invalid RPC server handle", __FUNCTION__);
        RETVAL_INT(epoll_create1, -1);
    }

    in.flags = flags;

    rcf_rpc_call(rpcs, "epoll_create1", &in, &out);

    CHECK_RETVAL_VAR_IS_GTE_MINUS_ONE(epoll_create1, out.retval);
    TAPI_RPC_LOG(rpcs, epoll_create1, "%s", "%d",
                 epoll_flags_rpc2str(flags), out.retval);
    RETVAL_INT(epoll_create1, out.retval);
}

int
rpc_epoll_ctl(rcf_rpc_server *rpcs, int epfd, int oper, int fd,
              struct rpc_epoll_event *event)
{
    tarpc_epoll_ctl_in  in;
    tarpc_epoll_ctl_out out;
    tarpc_epoll_event *evt;
    evt = malloc(sizeof(tarpc_epoll_event));

    memset(&in, 0, sizeof(in));
    memset(&out, 0, sizeof(out));

    if (rpcs == NULL)
    {
        ERROR("%s(): Invalid RPC server handle", __FUNCTION__);
        RETVAL_INT(epoll_ctl, -1);
    }

    in.epfd = epfd;
    in.op = oper;
    in.fd = fd;
    if (event)
    {
        evt->events = event->events;
        evt->data.type = TARPC_ED_INT;
        evt->data.tarpc_epoll_data_u.fd = event->data.fd;
        in.event.event_len = 1;
        in.event.event_val = evt;
    }
    else
    {
        in.event.event_len = 0;
        in.event.event_val = NULL;
    }

    rcf_rpc_call(rpcs, "epoll_ctl", &in, &out);

    free(evt);

    CHECK_RETVAL_VAR_IS_GTE_MINUS_ONE(epoll_ctl, out.retval);

    if (event)
        epollevt2str(event, 1,  str_buf_1, sizeof(str_buf_1));
    else
        *str_buf_1 = '\0';

    TAPI_RPC_LOG(rpcs, epoll_ctl, "%d, %s, %d, %p%s", "%d",
                 epfd, rpc_epoll_ctl_op2str(oper), fd, event,
                 str_buf_1, out.retval);
    RETVAL_INT(epoll_ctl, out.retval);
}

int
rpc_epoll_wait_gen(rcf_rpc_server *rpcs, int epfd,
                   struct rpc_epoll_event *events, int rmaxev,
                   int maxevents, int timeout)
{
    tarpc_epoll_wait_in  in;
    tarpc_epoll_wait_out out;
    int i;
    tarpc_epoll_event *evts;

    evts = calloc(rmaxev, sizeof(tarpc_epoll_event));

    memset(&in, 0, sizeof(in));
    memset(&out, 0, sizeof(out));

    if (rpcs == NULL)
    {
        ERROR("%s(): Invalid RPC server handle", __FUNCTION__);
        RETVAL_INT(epoll_wait, -1);
    }

    in.epfd = epfd;
    in.timeout = timeout;
    in.maxevents = maxevents;
    for (i = 0; i < rmaxev; i++)
    {
        evts[i].events = events[i].events;
        evts[i].data.type = TARPC_ED_INT;
        evts[i].data.tarpc_epoll_data_u.fd = events[i].data.fd;
    }
    in.events.events_len = rmaxev;
    in.events.events_val = (struct tarpc_epoll_event *)evts;

    if ((timeout > 0) && (rpcs->timeout == RCF_RPC_UNSPEC_TIMEOUT))
    {
        rpcs->timeout = TE_SEC2MS(TAPI_RPC_TIMEOUT_EXTRA_SEC) + timeout;
    }

    rcf_rpc_call(rpcs, "epoll_wait", &in, &out);

    if (RPC_IS_CALL_OK(rpcs))
    {
        if (events != NULL && out.events.events_val != NULL)
        {
            for (i = 0; i < out.retval; i++)
            {
                events[i].events = out.events.events_val[i].events;
                events[i].data.fd =
                    out.events.events_val[i].data.tarpc_epoll_data_u.fd;
            }
        }
        epollevt2str(events, MAX(out.retval, 0),
                     str_buf_1, sizeof(str_buf_1));
    }
    else
    {
        *str_buf_1 = '\0';
    }
    free(evts);
    CHECK_RETVAL_VAR_IS_GTE_MINUS_ONE(epoll_wait, out.retval);
    TAPI_RPC_LOG(rpcs, epoll_wait, "%d, %p, %d, %d", "%d %s",
                 epfd, events, maxevents, timeout, out.retval, str_buf_1);
    RETVAL_INT(epoll_wait, out.retval);
}


int
rpc_epoll_pwait_gen(rcf_rpc_server *rpcs, int epfd,
                    struct rpc_epoll_event *events, int rmaxev,
                    int maxevents, int timeout, const rpc_sigset_p sigmask)
{
    tarpc_epoll_pwait_in  in;
    tarpc_epoll_pwait_out out;
    int i;
    tarpc_epoll_event *evts;

    evts = calloc(rmaxev, sizeof(tarpc_epoll_event));

    memset(&in, 0, sizeof(in));
    memset(&out, 0, sizeof(out));

    if (rpcs == NULL)
    {
        ERROR("%s(): Invalid RPC server handle", __FUNCTION__);
        RETVAL_INT(epoll_pwait, -1);
    }

    in.epfd = epfd;
    in.timeout = timeout;
    in.maxevents = maxevents;
    in.sigmask = (tarpc_sigset_t)sigmask;
    for (i = 0; i < rmaxev; i++)
    {
        evts[i].events = events[i].events;
        evts[i].data.type = TARPC_ED_INT;
        evts[i].data.tarpc_epoll_data_u.fd = events[i].data.fd;
    }
    in.events.events_len = rmaxev;
    in.events.events_val = (struct tarpc_epoll_event *)evts;

    if ((timeout > 0) && (rpcs->timeout == RCF_RPC_UNSPEC_TIMEOUT))
    {
        rpcs->timeout = TE_SEC2MS(TAPI_RPC_TIMEOUT_EXTRA_SEC) + timeout;
    }

    rcf_rpc_call(rpcs, "epoll_pwait", &in, &out);

    if (RPC_IS_CALL_OK(rpcs))
    {
        if (events != NULL && out.events.events_val != NULL)
        {
            for (i = 0; i < out.retval; i++)
            {
                events[i].events = out.events.events_val[i].events;
                events[i].data.fd =
                    out.events.events_val[i].data.tarpc_epoll_data_u.fd;
            }
        }
        epollevt2str(events, MAX(out.retval, 0),
                     str_buf_1, sizeof(str_buf_1));
    }
    else
    {
        *str_buf_1 = '\0';
    }
    free(evts);
    CHECK_RETVAL_VAR_IS_GTE_MINUS_ONE(epoll_pwait, out.retval);
    TAPI_RPC_LOG(rpcs, epoll_pwait, "%d, %p, %d, %d, 0x%x", "%d %s",
                 epfd, events, maxevents, timeout, (unsigned)sigmask,
                 out.retval, errno_rpc2str(RPC_ERRNO(rpcs)), str_buf_1);
    RETVAL_INT(epoll_pwait, out.retval);
}

int
rpc_open(rcf_rpc_server *rpcs,
         const char *path, rpc_fcntl_flags flags, rpc_file_mode_flags mode)
{
    tarpc_open_in  in;
    tarpc_open_out out;

    memset(&in, 0, sizeof(in));
    memset(&out, 0, sizeof(out));

    if (rpcs == NULL)
    {
        ERROR("%s(): Invalid RPC server handle", __FUNCTION__);
        RETVAL_INT(open, -1);
    }

    if (path != NULL)
    {
        in.path.path_len = strlen(path) + 1;
        in.path.path_val = (char *)strdup(path); /* FIXME */
    }
    in.flags = flags;
    in.mode  = mode;

    rcf_rpc_call(rpcs, "open", &in, &out);

    if (path != NULL)
        free(in.path.path_val);

    CHECK_RETVAL_VAR_IS_GTE_MINUS_ONE(open, out.fd);
    TAPI_RPC_LOG(rpcs, open, "%s, %s, %s", "%d",
                 path, fcntl_flags_rpc2str(flags),
                 file_mode_flags_rpc2str(mode), out.fd);
    RETVAL_INT(open, out.fd);
}

int
rpc_open64(rcf_rpc_server *rpcs,
           const char *path, rpc_fcntl_flags flags,
           rpc_file_mode_flags mode)
{
    tarpc_open64_in  in;
    tarpc_open64_out out;

    memset(&in, 0, sizeof(in));
    memset(&out, 0, sizeof(out));

    if (rpcs == NULL)
    {
        ERROR("%s(): Invalid RPC server handle", __FUNCTION__);
        RETVAL_INT(open64, -1);
    }

    if (path != NULL)
    {
        in.path.path_len = strlen(path) + 1;
        in.path.path_val = (char *)strdup(path); /* FIXME */
    }
    in.flags = flags;
    in.mode  = mode;

    rcf_rpc_call(rpcs, "open64", &in, &out);

    if (path != NULL)
        free(in.path.path_val);

    CHECK_RETVAL_VAR_IS_GTE_MINUS_ONE(open64, out.fd);
    TAPI_RPC_LOG(rpcs, open64, "%s, %s, %s", "%d",
                 path, fcntl_flags_rpc2str(flags),
                 file_mode_flags_rpc2str(mode), out.fd);
    RETVAL_INT(open64, out.fd);
}


int
rpc_fcntl(rcf_rpc_server *rpcs, int fd,
            int cmd, ...)
{
    tarpc_fcntl_in  in;
    tarpc_fcntl_out out;

    fcntl_request   req;
    va_list         ap;
    int            *arg;
    char            req_val[128];

    memset(&in, 0, sizeof(in));
    memset(&out, 0, sizeof(out));
    memset(&req_val, 0, sizeof(req_val));

    if (rpcs == NULL)
    {
        ERROR("%s(): Invalid RPC server handle", __FUNCTION__);
        RETVAL_INT(fcntl, -1);
    }

    va_start(ap, cmd);
    arg = va_arg(ap, int *);
    va_end(ap);

    in.fd = fd;
    in.cmd = cmd;

    if (cmd != RPC_F_GETOWN_EX || cmd != RPC_F_SETOWN_EX || arg != NULL)
    {
        memset(&req, 0, sizeof(req));
        in.arg.arg_val = &req;
        in.arg.arg_len = 1;
    }

    switch (cmd)
    {
        case RPC_F_GETOWN_EX:
        case RPC_F_SETOWN_EX:
            if (arg != NULL)
            {
                in.arg.arg_val[0].type = FCNTL_F_OWNER_EX;
                in.arg.arg_val[0].fcntl_request_u.req_f_owner_ex.type =
                    ((struct rpc_f_owner_ex *)arg)->type;
                in.arg.arg_val[0].fcntl_request_u.req_f_owner_ex.pid =
                    ((struct rpc_f_owner_ex *)arg)->pid;
            }
            break;
        default:
            in.arg.arg_val[0].type = FCNTL_INT;
            in.arg.arg_val[0].fcntl_request_u.req_int = (long)arg;
            break;
    }

    rcf_rpc_call(rpcs, "fcntl", &in, &out);

    if (out.arg.arg_val != NULL)
    {
        assert((cmd != RPC_F_GETOWN_EX && cmd != RPC_F_SETOWN_EX) ||
               arg != NULL);

        switch (in.arg.arg_val[0].type)
        {
            case FCNTL_F_OWNER_EX:
                ((struct rpc_f_owner_ex *)arg)->type =
                    out.arg.arg_val[0].fcntl_request_u.req_f_owner_ex.type;
                ((struct rpc_f_owner_ex *)arg)->pid =
                    out.arg.arg_val[0].fcntl_request_u.req_f_owner_ex.pid;

                snprintf(req_val, sizeof(req_val), ", {%d, %d}",
                         ((struct rpc_f_owner_ex *)arg)->type,
                         ((struct rpc_f_owner_ex *)arg)->pid);
                break;
            default:
                if (cmd != RPC_F_GETFD && cmd != RPC_F_GETFL &&
                    cmd != RPC_F_GETSIG && cmd != RPC_F_GETPIPE_SZ)
                    snprintf(req_val, sizeof(req_val), ", %ld", (long)arg);
                break;
        }
    }

    CHECK_RETVAL_VAR_IS_GTE_MINUS_ONE(fcntl, out.retval);
    TAPI_RPC_LOG(rpcs, fcntl, "%d, %s%s", "%d",
                 fd, fcntl_rpc2str(cmd), req_val, out.retval);
    RETVAL_INT(fcntl, out.retval);
}

void
rpc_exit(rcf_rpc_server *rpcs, int status)
{
    tarpc_exit_in  in;
    tarpc_exit_out out;

    memset(&in, 0, sizeof(in));
    memset(&out, 0, sizeof(out));

    if (rpcs == NULL)
    {
        ERROR("%s(): Invalid RPC server handle", __FUNCTION__);
        RETVAL_VOID(exit);
    }

    in.status = status;

    rcf_rpc_call(rpcs, "exit", &in, &out);

    TAPI_RPC_LOG(rpcs, exit, "%d", "(void)", status);

    if (TE_RC_GET_ERROR(RPC_ERRNO(rpcs)) == TE_ERPCDEAD)
    {
        RING("RPC server %s is dead as a result of exit() call",
             rpcs->name);
    }
    else
        RETVAL_VOID(exit);
}

pid_t
rpc_getpid(rcf_rpc_server *rpcs)
{
    tarpc_getpid_in  in;
    tarpc_getpid_out out;

    memset(&in, 0, sizeof(in));
    memset(&out, 0, sizeof(out));

    if (rpcs == NULL)
    {
        ERROR("%s(): Invalid RPC server handle", __FUNCTION__);
        RETVAL_INT(getpid, -1);
    }

    rcf_rpc_call(rpcs, "getpid", &in, &out);

    CHECK_RETVAL_VAR_IS_GTE_MINUS_ONE(getpid, out.retval);
    TAPI_RPC_LOG(rpcs, getpid, "", "%d", out.retval);
    RETVAL_INT(getpid, out.retval);
}

tarpc_pthread_t
rpc_pthread_self(rcf_rpc_server *rpcs)
{
    tarpc_pthread_self_in  in;
    tarpc_pthread_self_out out;

    memset(&in, 0, sizeof(in));
    memset(&out, 0, sizeof(out));

    if (rpcs == NULL)
    {
        ERROR("%s(): Invalid RPC server handle", __FUNCTION__);
        RETVAL_INT(pthread_self, -1);
    }

    rcf_rpc_call(rpcs, "pthread_self", &in, &out);

    TAPI_RPC_LOG(rpcs, pthread_self, "", "%llu",
                 (unsigned long long int) out.retval);
    return out.retval;
}

tarpc_pid_t
rpc_gettid(rcf_rpc_server *rpcs)
{
    tarpc_call_gettid_in  in;
    tarpc_call_gettid_out out;

    memset(&in, 0, sizeof(in));
    memset(&out, 0, sizeof(out));

    if (rpcs == NULL)
    {
        ERROR("%s(): Invalid RPC server handle", __FUNCTION__);
        RETVAL_INT(call_gettid, -1);
    }

    rcf_rpc_call(rpcs, "call_gettid", &in, &out);

    TAPI_RPC_LOG(rpcs, call_gettid, "", "%d",
                 out.retval);
    return out.retval;
}

tarpc_uid_t
rpc_getuid(rcf_rpc_server *rpcs)
{
    tarpc_getuid_in  in;
    tarpc_getuid_out out;

    memset(&in, 0, sizeof(in));
    memset(&out, 0, sizeof(out));

    if (rpcs == NULL)
    {
        ERROR("%s(): Invalid RPC server handle", __FUNCTION__);
        RETVAL_INT(getuid, -1);
    }

    rcf_rpc_call(rpcs, "getuid", &in, &out);

    CHECK_RETVAL_VAR(getuid, out.uid, FALSE, (tarpc_uid_t)-1);
    TAPI_RPC_LOG(rpcs, getuid, "", "%d", out.uid);
    RETVAL_INT(getuid, out.uid);
}

int
rpc_setuid(rcf_rpc_server *rpcs,
           tarpc_uid_t uid)
{
    tarpc_setuid_in  in;
    tarpc_setuid_out out;

    memset(&in, 0, sizeof(in));
    memset(&out, 0, sizeof(out));

    if (rpcs == NULL)
    {
        ERROR("%s(): Invalid RPC server handle", __FUNCTION__);
        RETVAL_INT(setuid, -1);
    }

    in.uid = uid;

    rcf_rpc_call(rpcs, "setuid", &in, &out);

    CHECK_RETVAL_VAR_IS_ZERO_OR_MINUS_ONE(setuid, out.retval);
    TAPI_RPC_LOG(rpcs, setuid, "%d", "%d", uid, out.retval);
    RETVAL_INT(setuid, out.retval);
}

tarpc_uid_t
rpc_geteuid(rcf_rpc_server *rpcs)
{
    tarpc_geteuid_in  in;
    tarpc_geteuid_out out;

    memset(&in, 0, sizeof(in));
    memset(&out, 0, sizeof(out));

    if (rpcs == NULL)
    {
        ERROR("%s(): Invalid RPC server handle", __FUNCTION__);
        RETVAL_INT(geteuid, -1);
    }

    rcf_rpc_call(rpcs, "geteuid", &in, &out);

    CHECK_RETVAL_VAR(geteuid, out.uid, FALSE, (tarpc_uid_t)-1);
    TAPI_RPC_LOG(rpcs, geteuid, "", "%d", out.uid);
    RETVAL_INT(geteuid, out.uid);
}

int
rpc_seteuid(rcf_rpc_server *rpcs,
            tarpc_uid_t uid)
{
    tarpc_seteuid_in  in;
    tarpc_seteuid_out out;

    memset(&in, 0, sizeof(in));
    memset(&out, 0, sizeof(out));

    if (rpcs == NULL)
    {
        ERROR("%s(): Invalid RPC server handle", __FUNCTION__);
        RETVAL_INT(seteuid, -1);
    }

    in.uid = uid;

    rcf_rpc_call(rpcs, "seteuid", &in, &out);

    CHECK_RETVAL_VAR_IS_ZERO_OR_MINUS_ONE(seteuid, out.retval);
    TAPI_RPC_LOG(rpcs, seteuid, "%d", "%d", uid, out.retval);
    RETVAL_INT(seteuid, out.retval);
}

int
rpc_access(rcf_rpc_server *rpcs,
           const char *path,
           int mode)
{
    tarpc_access_in  in;
    tarpc_access_out out;

    memset(&in, 0, sizeof(in));
    memset(&out, 0, sizeof(out));

    if (rpcs == NULL)
    {
        ERROR("%s(): Invalid RPC server handle", __FUNCTION__);
        RETVAL_INT(seteuid, -1);
    }
    in.mode  = mode;
    if (path != NULL)
    {
        in.path.path_len = strlen(path) + 1;
        in.path.path_val = (char *)strdup(path); /* FIXME */
    }

    rcf_rpc_call(rpcs, "access", &in, &out);

    if (path != NULL)
        free(in.path.path_val);

    CHECK_RETVAL_VAR_IS_ZERO_OR_MINUS_ONE(access, out.retval);
    TAPI_RPC_LOG(rpcs, access, "%s, %s", "%d",
                 path, access_mode_flags_rpc2str(mode), out.retval);
    RETVAL_INT(access, out.retval);
}


struct passwd *
rpc_getpwnam(rcf_rpc_server *rpcs, const char *name)
{
    tarpc_getpwnam_in  in;
    tarpc_getpwnam_out out;

    static struct passwd passwd = { NULL, NULL, 0, 0, NULL, NULL, NULL};

    struct passwd *res;

    free(passwd.pw_name);
    free(passwd.pw_passwd);
    free(passwd.pw_gecos);
    free(passwd.pw_dir);
    free(passwd.pw_shell);
    memset(&passwd, 0, sizeof(passwd));

    memset(&in, 0, sizeof(in));
    memset(&out, 0, sizeof(out));

    if (rpcs == NULL)
    {
        ERROR("%s(): Invalid RPC server handle", __FUNCTION__);
        RETVAL_PTR(getpwnam, NULL);
    }

    if ((in.name.name_val = strdup(name)) == NULL)
    {
        ERROR("Out of memory");
        RETVAL_PTR(getpwnam, NULL);
    }
    in.name.name_len = strlen(name) + 1;

    rcf_rpc_call(rpcs, "getpwnam", &in, &out);

    CHECK_RETVAL_VAR(getpwnam, out.passwd.name.name_val,
                     FALSE, NULL);

    free(in.name.name_val);
    res = (!RPC_IS_CALL_OK(rpcs) || out.passwd.name.name_val == NULL) ?
          NULL : &passwd;

    if (res != NULL)
    {
        passwd.pw_name = out.passwd.name.name_val;
        passwd.pw_passwd = out.passwd.passwd.passwd_val;
        passwd.pw_uid = out.passwd.uid;
        passwd.pw_gid = out.passwd.gid;
        passwd.pw_gecos = out.passwd.gecos.gecos_val;
        passwd.pw_dir = out.passwd.dir.dir_val;
        passwd.pw_shell = out.passwd.shell.shell_val;
        memset(&out, 0, sizeof(out));
    }

    TAPI_RPC_LOG(rpcs, getpwnam, "%s", "%p", name, res);
    RETVAL_PTR(getpwnam, res);
}

int
rpc_uname(rcf_rpc_server *rpcs, struct utsname *buf)
{
    tarpc_uname_in  in;
    tarpc_uname_out out;

    memset(&in, 0, sizeof(in));
    memset(&out, 0, sizeof(out));

    if (rpcs == NULL)
    {
        ERROR("%s(): Invalid RPC server handle", __FUNCTION__);
        RETVAL_INT(uname, -1);
    }

    rcf_rpc_call(rpcs, "uname", &in, &out);

    CHECK_RETVAL_VAR_IS_ZERO_OR_MINUS_ONE(uname, out.retval);

    if (RPC_IS_CALL_OK(rpcs))
    {
        memset(buf, 0, sizeof(*buf));
#define GET_STR(_dst, _field)                               \
        do {                                                \
            strncpy(buf->_dst, out.buf._field._field##_val, \
                    sizeof(buf->_dst));                     \
        } while(0)

        GET_STR(sysname, sysname);
        GET_STR(nodename, nodename);
        GET_STR(release, release);
        GET_STR(version, osversion);
        GET_STR(machine, machine);
#undef GET_STR
    }

    TAPI_RPC_LOG(rpcs, uname, "", "%d", out.retval);
    RETVAL_INT(uname, out.retval);
}


int
rpc_gettimeofday(rcf_rpc_server *rpcs,
                 tarpc_timeval *tv, tarpc_timezone *tz)
{
    tarpc_gettimeofday_in  in;
    tarpc_gettimeofday_out out;

    memset(&in, 0, sizeof(in));
    memset(&out, 0, sizeof(out));

    if (rpcs == NULL)
    {
        ERROR("%s(): Invalid RPC server handle", __FUNCTION__);
        RETVAL_INT(gettimeofday, -1);
    }

    if (tv != NULL)
    {
        in.tv.tv_len = 1;
        in.tv.tv_val = tv;
    }
    if (tz != NULL)
    {
        in.tz.tz_len = 1;
        in.tz.tz_val = tz;
    }

    rcf_rpc_call(rpcs, "gettimeofday", &in, &out);

    if (RPC_IS_CALL_OK(rpcs))
    {
        if (tv != NULL && out.tv.tv_val != NULL)
        {
            tv->tv_sec  = out.tv.tv_val->tv_sec;
            tv->tv_usec = out.tv.tv_val->tv_usec;
        }
        if (tz != NULL && out.tz.tz_val != NULL)
        {
            tz->tz_minuteswest = out.tz.tz_val->tz_minuteswest;
            tz->tz_dsttime     = out.tz.tz_val->tz_dsttime;
        }
    }

    CHECK_RETVAL_VAR_IS_ZERO_OR_MINUS_ONE(gettimeofday, out.retval);
    TAPI_RPC_LOG(rpcs, gettimeofday, "%p %p", "%d tv=%s tz={%d,%d}",
                 tv, tz, out.retval,
                 tarpc_timeval2str(tv),
                 (out.retval != 0 || tz == NULL) ? 0 :
                     (int)tz->tz_minuteswest,
                 (out.retval != 0 || tz == NULL) ? 0 :
                     (int)tz->tz_dsttime);
    RETVAL_INT(gettimeofday, out.retval);
}

/**
 * Allocate a buffer of specified size in the TA address space.
 *
 * @param rpcs    RPC server handle
 * @param size    size of the buffer to be allocated
 *
 * @return   Allocated buffer identifier or RPC_NULL
 */
rpc_ptr
rpc_malloc(rcf_rpc_server *rpcs, size_t size)
{
    tarpc_malloc_in     in;
    tarpc_malloc_out    out;

    memset(&in, 0, sizeof(in));
    memset(&out, 0, sizeof(out));

    if (rpcs == NULL)
    {
        ERROR("%s(): Invalid RPC server handle", __FUNCTION__);
        RETVAL_RPC_PTR(malloc, 0);
    }

    in.size = size;

    rcf_rpc_call(rpcs, "malloc", &in, &out);

    TAPI_RPC_LOG(rpcs, malloc, "%" TE_PRINTF_SIZE_T "u", "%u",
                 size, out.retval);
    RETVAL_RPC_PTR(malloc, (rpc_ptr)out.retval);
}

/**
 * Free the specified buffer in TA address space.
 *
 * @param rpcs   RPC server handle
 * @param buf    identifier of the buffer to be freed
 */
void
rpc_free(rcf_rpc_server *rpcs, rpc_ptr buf)
{
    tarpc_free_in   in;
    tarpc_free_out  out;

    memset(&in, 0, sizeof(in));
    memset(&out, 0, sizeof(out));

    if (rpcs == NULL)
    {
        ERROR("%s(): Invalid RPC server handle", __FUNCTION__);
        RETVAL_VOID(free);
    }

    in.buf = (tarpc_ptr)buf;

    rcf_rpc_call(rpcs, "free", &in, &out);

    TAPI_RPC_LOG(rpcs, free, "%u", "", buf);
    RETVAL_VOID(free);
}

/**
 * Get address in the TA address space by its ID.
 *
 * @param rpcs    RPC server handle
 * @param id      Address ID
 *
 * @return  Value of address in the TA address space 
 */
uint64_t
rpc_get_addr_by_id(rcf_rpc_server *rpcs, rpc_ptr id)
{
    tarpc_get_addr_by_id_in     in;
    tarpc_get_addr_by_id_out    out;

    memset(&in, 0, sizeof(in));
    memset(&out, 0, sizeof(out));

    if (rpcs == NULL)
    {
        ERROR("%s(): Invalid RPC server handle", __FUNCTION__);
        RETVAL_RPC_PTR(get_addr_by_id, 0);
    }

    in.id = id;

    rcf_rpc_call(rpcs, "get_addr_by_id", &in, &out);

    TAPI_RPC_LOG(rpcs, get_addr_by_id, "%d", "%llu",
                 id, out.retval);
    RETVAL_PTR64(malloc, out.retval);
}

/**
 * Allocate a buffer of specified size in the TA address space
 * aligned at a specified boundary.
 *
 * @param rpcs          RPC server handle
 * @param alignment     buffer alignment
 * @param size          size of the buffer to be allocated
 *
 * @return   Allocated buffer identifier or RPC_NULL
 */
rpc_ptr
rpc_memalign(rcf_rpc_server *rpcs, size_t alignment, size_t size)
{
    tarpc_memalign_in     in;
    tarpc_memalign_out    out;

    memset(&in, 0, sizeof(in));
    memset(&out, 0, sizeof(out));

    if (rpcs == NULL)
    {
        ERROR("%s(): Invalid RPC server handle", __FUNCTION__);
        RETVAL_RPC_PTR(malloc, 0);
    }

    in.alignment = alignment;
    in.size      = size;

    rcf_rpc_call(rpcs, "memalign", &in, &out);

    TAPI_RPC_LOG(rpcs, memalign, "%" TE_PRINTF_SIZE_T "u "
                 "%" TE_PRINTF_SIZE_T "u", "%u",
                 alignment, size, out.retval);
    RETVAL_RPC_PTR(memalign, (rpc_ptr)out.retval);
}

int
rpc_setrlimit(rcf_rpc_server *rpcs,
              int resource, const tarpc_rlimit *rlim)
{
    tarpc_setrlimit_in  in;
    tarpc_setrlimit_out out;

    if (rpcs == NULL)
    {
        ERROR("%s(): Invalid RPC server handle", __FUNCTION__);
        RETVAL_INT(setrlimit, -1);
    }

    memset(&in, 0, sizeof(in));
    memset(&out, 0, sizeof(out));

    in.resource = resource;
    if (rlim != NULL)
    {
        in.rlim.rlim_len = 1;
        in.rlim.rlim_val = (tarpc_rlimit *)rlim;
    }

    rcf_rpc_call(rpcs, "setrlimit", &in, &out);

    CHECK_RETVAL_VAR_IS_ZERO_OR_MINUS_ONE(setrlimit, out.retval);
    TAPI_RPC_LOG(rpcs, setrlimit, "%s, %p{%u, %u}", "%d",
                 rlimit_resource_rpc2str(resource), rlim,
                 rlim == NULL ? 0 : rlim->rlim_cur,
                 rlim == NULL ? 0 : rlim->rlim_max,
                 out.retval);
    RETVAL_INT(setrlimit, out.retval);
}

int
rpc_getrlimit(rcf_rpc_server *rpcs,
              int resource, tarpc_rlimit *rlim)
{
    tarpc_getrlimit_in  in;
    tarpc_getrlimit_out out;

    if (rpcs == NULL)
    {
        ERROR("%s(): Invalid RPC server handle", __FUNCTION__);
        RETVAL_INT(getrlimit, -1);
    }

    memset(&in, 0, sizeof(in));
    memset(&out, 0, sizeof(out));

    in.resource = resource;
    if (rlim != NULL)
    {
        in.rlim.rlim_len = 1;
        in.rlim.rlim_val = rlim;
    }

    rcf_rpc_call(rpcs, "getrlimit", &in, &out);

    if (RPC_IS_CALL_OK(rpcs) && rlim != NULL && out.rlim.rlim_val != NULL)
    {
        *rlim = *out.rlim.rlim_val;
    }

    CHECK_RETVAL_VAR_IS_ZERO_OR_MINUS_ONE(getrlimit, out.retval);
    TAPI_RPC_LOG(rpcs, getrlimit, "%s, %p", "%d {%u, %u}",
                 rlimit_resource_rpc2str(resource), rlim, out.retval,
                 rlim == NULL ? 0 : rlim->rlim_cur,
                 rlim == NULL ? 0 : rlim->rlim_max);
    RETVAL_INT(getrlimit, out.retval);
}

int64_t
rpc_sysconf(rcf_rpc_server *rpcs, rpc_sysconf_name name)
{
    tarpc_sysconf_in  in;
    tarpc_sysconf_out out;

    if (rpcs == NULL)
    {
        ERROR("%s(): Invalid RPC server handle", __FUNCTION__);
        RETVAL_INT(sysconf, -1);
    }

    memset(&in, 0, sizeof(in));
    memset(&out, 0, sizeof(out));

    in.name = name;

    rcf_rpc_call(rpcs, "sysconf", &in, &out);

    CHECK_RETVAL_VAR_IS_GTE_MINUS_ONE(sysconf, out.retval);
    TAPI_RPC_LOG(rpcs, sysconf, "%s", "%lld",
                 sysconf_name_rpc2str(name),
                 (long long int)out.retval);
    RETVAL_INT64(sysconf, out.retval);
}

int
rpc_fstat(rcf_rpc_server *rpcs,
          int fd,
          rpc_stat *buf)
{
    tarpc_te_fstat_in  in;
    tarpc_te_fstat_out out;

    memset(&in, 0, sizeof(in));
    memset(&out, 0, sizeof(out));

    if (rpcs == NULL)
    {
        ERROR("%s(): Invalid RPC server handle", __FUNCTION__);
        RETVAL_INT(te_fstat, -1);
    }

    if (buf == NULL)
    {
        ERROR("%s(): stat buffer pointer", __FUNCTION__);
        RETVAL_INT(te_fstat, -1);
    }

    in.fd = fd;

    rcf_rpc_call(rpcs, "te_fstat", &in, &out);

    if (RPC_IS_CALL_OK(rpcs))
        memcpy(buf, &out.buf, sizeof(out.buf));

    CHECK_RETVAL_VAR_IS_ZERO_OR_MINUS_ONE(fstat, out.retval);
    TAPI_RPC_LOG(rpcs, fstat, "%d", "%d", fd, out.retval);
    RETVAL_INT(te_fstat, out.retval);
}

int
rpc_fstat64(rcf_rpc_server *rpcs,
            int fd,
            rpc_stat *buf)
{
    tarpc_te_fstat64_in  in;
    tarpc_te_fstat64_out out;

    memset(&in, 0, sizeof(in));
    memset(&out, 0, sizeof(out));

    if (rpcs == NULL)
    {
        ERROR("%s(): Invalid RPC server handle", __FUNCTION__);
        RETVAL_INT(te_fstat64, -1);
    }

    if (buf == NULL)
    {
        ERROR("%s(): stat buffer pointer", __FUNCTION__);
        RETVAL_INT(te_fstat64, -1);
    }
    
    in.fd = fd;

    rcf_rpc_call(rpcs, "te_fstat64", &in, &out);

    if (RPC_IS_CALL_OK(rpcs))
        memcpy(buf, &out.buf, sizeof(out.buf));

    CHECK_RETVAL_VAR_IS_ZERO_OR_MINUS_ONE(fstat, out.retval);
    TAPI_RPC_LOG(rpcs, fstat64, "%d", "%d", fd, out.retval);
    RETVAL_INT(te_fstat64, out.retval);
}

int
rpc_stat_func(rcf_rpc_server *rpcs,
              const char *path,
              rpc_stat *buf)
{
    tarpc_te_stat_in  in;
    tarpc_te_stat_out out;

    memset(&in, 0, sizeof(in));
    memset(&out, 0, sizeof(out));

    if (rpcs == NULL)
    {
        ERROR("%s(): Invalid RPC server handle", __FUNCTION__);
        RETVAL_INT(te_stat, -1);
    }

    if (buf == NULL)
    {
        ERROR("%s(): stat buffer pointer", __FUNCTION__);
        RETVAL_INT(te_stat, -1);
    }

    if (path != NULL)
    {
        in.path.path_len = strlen(path) + 1;
        in.path.path_val = (char *)strdup(path);
    }

    rcf_rpc_call(rpcs, "te_stat", &in, &out);

    if (RPC_IS_CALL_OK(rpcs))
        memcpy(buf, &out.buf, sizeof(out.buf));

    CHECK_RETVAL_VAR_IS_ZERO_OR_MINUS_ONE(stat, out.retval);
    TAPI_RPC_LOG(rpcs, stat, "%s",
                 "%d { atime %llu, ctime %llu, mtime %llu}",
                 path, out.retval,
                 out.buf.te_atime, out.buf.te_ctime, out.buf.te_mtime);
    RETVAL_INT(te_stat, out.retval);
}

int
rpc_link(rcf_rpc_server *rpcs,
         const char *path1, const char *path2)
{
    tarpc_link_in  in;
    tarpc_link_out out;

    memset(&in, 0, sizeof(in));
    memset(&out, 0, sizeof(out));

    if (rpcs == NULL)
    {
        ERROR("%s(): Invalid RPC server handle", __FUNCTION__);
        RETVAL_INT(link, -1);
    }

    if (path1 != NULL)
    {
        in.path1.path1_len = strlen(path1) + 1;
        in.path1.path1_val = (char *)strdup(path1);
    }
    if (path2 != NULL)
    {
        in.path2.path2_len = strlen(path2) + 1;
        in.path2.path2_val = (char *)strdup(path2);
    }

    rcf_rpc_call(rpcs, "link", &in, &out);

    if (path1 != NULL)
        free(in.path1.path1_val);
    if (path2 != NULL)
        free(in.path2.path2_val);

    CHECK_RETVAL_VAR_IS_ZERO_OR_MINUS_ONE(link, out.retval);
    TAPI_RPC_LOG(rpcs, link, "%s, %s", "%d", path1, path2, out.retval);
    RETVAL_INT(link, out.retval);
}

int
rpc_symlink(rcf_rpc_server *rpcs,
            const char *path1, const char *path2)
{
    tarpc_symlink_in  in;
    tarpc_symlink_out out;

    memset(&in, 0, sizeof(in));
    memset(&out, 0, sizeof(out));

    if (rpcs == NULL)
    {
        ERROR("%s(): Invalid RPC server handle", __FUNCTION__);
        RETVAL_INT(symlink, -1);
    }

    if (path1 != NULL)
    {
        in.path1.path1_len = strlen(path1) + 1;
        in.path1.path1_val = (char *)strdup(path1);
    }
    if (path2 != NULL)
    {
        in.path2.path2_len = strlen(path2) + 1;
        in.path2.path2_val = (char *)strdup(path2);
    }

    rcf_rpc_call(rpcs, "symlink", &in, &out);

    if (path1 != NULL)
        free(in.path1.path1_val);
    if (path2 != NULL)
        free(in.path2.path2_val);

    CHECK_RETVAL_VAR_IS_ZERO_OR_MINUS_ONE(symlink, out.retval);
    TAPI_RPC_LOG(rpcs, symlink, "%s, %s", "%d", path1, path2, out.retval);
    RETVAL_INT(symlink, out.retval);
}

int
rpc_unlink(rcf_rpc_server *rpcs, const char *path)
{
    tarpc_unlink_in  in;
    tarpc_unlink_out out;

    memset(&in, 0, sizeof(in));
    memset(&out, 0, sizeof(out));

    if (rpcs == NULL)
    {
        ERROR("%s(): Invalid RPC server handle", __FUNCTION__);
        RETVAL_INT(unlink, -1);
    }

    if (path != NULL)
    {
        in.path.path_len = strlen(path) + 1;
        in.path.path_val = (char *)strdup(path);
    }

    rcf_rpc_call(rpcs, "unlink", &in, &out);

    if (path != NULL)
        free(in.path.path_val);

    CHECK_RETVAL_VAR_IS_ZERO_OR_MINUS_ONE(unlink, out.retval);
    TAPI_RPC_LOG(rpcs, unlink, "%s", "%d", path, out.retval);
    RETVAL_INT(unlink, out.retval);
}

int
rpc_rename(rcf_rpc_server *rpcs,
           const char *path_old, const char *path_new)
{
    tarpc_rename_in  in;
    tarpc_rename_out out;

    memset(&in, 0, sizeof(in));
    memset(&out, 0, sizeof(out));

    if (rpcs == NULL)
    {
        ERROR("%s(): Invalid RPC server handle", __FUNCTION__);
        RETVAL_INT(rename, -1);
    }

    if (path_old != NULL)
    {
        in.path_old.path_old_len = strlen(path_old) + 1;
        in.path_old.path_old_val = (char *)strdup(path_old);
    }
    if (path_new != NULL)
    {
        in.path_new.path_new_len = strlen(path_new) + 1;
        in.path_new.path_new_val = (char *)strdup(path_new);
    }

    rcf_rpc_call(rpcs, "rename", &in, &out);

    if (path_old != NULL)
        free(in.path_old.path_old_val);
    if (path_new != NULL)
        free(in.path_new.path_new_val);

    CHECK_RETVAL_VAR_IS_ZERO_OR_MINUS_ONE(rename, out.retval);
    TAPI_RPC_LOG(rpcs, rename, "%s, %s", "%d",
                 path_old, path_new, out.retval);
    RETVAL_INT(rename, out.retval);
}

int
rpc_mkdir(rcf_rpc_server *rpcs, const char *path, rpc_file_mode_flags mode)
{
    tarpc_mkdir_in  in;
    tarpc_mkdir_out out;

    memset(&in, 0, sizeof(in));
    memset(&out, 0, sizeof(out));

    if (rpcs == NULL)
    {
        ERROR("%s(): Invalid RPC server handle", __FUNCTION__);
        RETVAL_INT(mkdir, -1);
    }

    if (path != NULL)
    {
        in.path.path_len = strlen(path) + 1;
        in.path.path_val = (char *)strdup(path);
    }
    in.mode  = mode;

    rcf_rpc_call(rpcs, "mkdir", &in, &out);

    if (path != NULL)
        free(in.path.path_val);

    CHECK_RETVAL_VAR_IS_ZERO_OR_MINUS_ONE(mkdir, out.retval);
    TAPI_RPC_LOG(rpcs, mkdir, "%s, %s", "%d",
                 path, file_mode_flags_rpc2str(mode), out.retval);
    RETVAL_INT(mkdir, out.retval);

}

int
rpc_rmdir(rcf_rpc_server *rpcs, const char *path)
{
    tarpc_rmdir_in  in;
    tarpc_rmdir_out out;

    memset(&in, 0, sizeof(in));
    memset(&out, 0, sizeof(out));

    if (rpcs == NULL)
    {
        ERROR("%s(): Invalid RPC server handle", __FUNCTION__);
        RETVAL_INT(rmdir, -1);
    }

    if (path != NULL)
    {
        in.path.path_len = strlen(path) + 1;
        in.path.path_val = (char *)strdup(path);
    }

    rcf_rpc_call(rpcs, "rmdir", &in, &out);

    if (path != NULL)
        free(in.path.path_val);

    CHECK_RETVAL_VAR_IS_ZERO_OR_MINUS_ONE(rmdir, out.retval);
    TAPI_RPC_LOG(rpcs, rmdir, "%s", "%d", path, out.retval);
    RETVAL_INT(rmdir, out.retval);
}

int
rpc_fstatvfs(rcf_rpc_server *rpcs, int fd, tarpc_statvfs *buf)
{
    tarpc_fstatvfs_in  in;
    tarpc_fstatvfs_out out;

    memset(&in, 0, sizeof(in));
    memset(&out, 0, sizeof(out));

    if (rpcs == NULL)
    {
        ERROR("%s(): Invalid RPC server handle", __FUNCTION__);
        RETVAL_INT(fstatvfs, -1);
    }

    if (buf == NULL)
    {
        ERROR("%s(): stat buffer pointer", __FUNCTION__);
        RETVAL_INT(fstatvfs, -1);
    }

    in.fd = fd;
    in.buf = *buf;

    rcf_rpc_call(rpcs, "fstatvfs", &in, &out);

    if (RPC_IS_CALL_OK(rpcs))
        memcpy(buf, &out.buf, sizeof(out.buf));

    CHECK_RETVAL_VAR_IS_ZERO_OR_MINUS_ONE(fstatvfs, out.retval);
    TAPI_RPC_LOG(rpcs, fstatvfs, "%d",
                 "%d {BLK: %u, TOTAL: %llu, FREE: %llu}", 
                 fd, out.retval,
                 out.buf.f_bsize,
                 out.buf.f_blocks,
                 out.buf.f_bfree);
    RETVAL_INT(fstatvfs, out.retval);
}

int
rpc_statvfs(rcf_rpc_server *rpcs, const char *path, tarpc_statvfs *buf)
{
    tarpc_statvfs_in  in;
    tarpc_statvfs_out out;

    memset(&in, 0, sizeof(in));
    memset(&out, 0, sizeof(out));

    if (rpcs == NULL)
    {
        ERROR("%s(): Invalid RPC server handle", __FUNCTION__);
        RETVAL_INT(statvfs, -1);
    }

    if (buf == NULL)
    {
        ERROR("%s(): stat buffer pointer", __FUNCTION__);
        RETVAL_INT(statvfs, -1);
    }

    if (path != NULL)
    {
        in.path.path_len = strlen(path) + 1;
        in.path.path_val = (char *)strdup(path);
    }
    in.buf = *buf;

    rcf_rpc_call(rpcs, "statvfs", &in, &out);

    if (path != NULL)
        free(in.path.path_val);

    if (RPC_IS_CALL_OK(rpcs))
        memcpy(buf, &out.buf, sizeof(out.buf));

    CHECK_RETVAL_VAR_IS_ZERO_OR_MINUS_ONE(statvfs, out.retval);
    TAPI_RPC_LOG(rpcs, statvfs, "%s",
                 "%d {BLK: %u, TOTAL: %llu, FREE: %llu}",
                 path, out.retval,
                 out.buf.f_bsize,
                 out.buf.f_blocks,
                 out.buf.f_bfree);
    RETVAL_INT(statvfs, out.retval);
}

int
rpc_gethostname(rcf_rpc_server *rpcs, char *name, size_t len)
{
    tarpc_gethostname_in  in;
    tarpc_gethostname_out out;

    memset(&in, 0, sizeof(in));
    memset(&out, 0, sizeof(out));

    if (rpcs == NULL)
    {
        ERROR("%s(): Invalid RPC server handle", __FUNCTION__);
        RETVAL_INT(gethostname, -1);
    }

    if (name != NULL && rpcs->op != RCF_RPC_WAIT)
    {
        in.name.name_len = len;
        in.name.name_val = name;
    }
    in.len = len;

    rcf_rpc_call(rpcs, "gethostname", &in, &out);

    if (RPC_IS_CALL_OK(rpcs) && rpcs->op != RCF_RPC_WAIT &&
        name != NULL && out.name.name_val != NULL)
        memcpy(name, out.name.name_val, out.name.name_len);

    CHECK_RETVAL_VAR_IS_ZERO_OR_MINUS_ONE(gethostname, out.retval);
    TAPI_RPC_LOG(rpcs, gethostname, "%s, %d", "%d",
                 name, len, out.retval);
    RETVAL_INT(gethostname, out.retval);
}

int
rpc_chroot(rcf_rpc_server *rpcs, char *path)
{
    tarpc_chroot_in  in;
    tarpc_chroot_out out;

    memset(&in, 0, sizeof(in));
    memset(&out, 0, sizeof(out));

    if (rpcs == NULL)
    {
        ERROR("%s(): Invalid RPC server handle", __FUNCTION__);
        RETVAL_INT(chroot, -1);
    }

    if (path != NULL)
    {
        in.path.path_len = strlen(path) + 1;
        in.path.path_val = strdup(path);
    }

    rcf_rpc_call(rpcs, "chroot", &in, &out);

    if (path != NULL)
        free(in.path.path_val);

    CHECK_RETVAL_VAR_IS_ZERO_OR_MINUS_ONE(chroot, out.retval);
    TAPI_RPC_LOG(rpcs, chroot, "%s", "%d",
                 path, out.retval);
    RETVAL_INT(chroot, out.retval);
}

int
rpc_copy_ta_libs(rcf_rpc_server *rpcs, char *path)
{
    tarpc_copy_ta_libs_in  in;
    tarpc_copy_ta_libs_out out;

    memset(&in, 0, sizeof(in));
    memset(&out, 0, sizeof(out));

    if (rpcs == NULL)
    {
        ERROR("%s(): Invalid RPC server handle", __FUNCTION__);
        RETVAL_INT(copy_ta_libs, -1);
    }

    if (path != NULL)
    {
        in.path.path_len = strlen(path) + 1;
        in.path.path_val = strdup(path);
    }

    rcf_rpc_call(rpcs, "copy_ta_libs", &in, &out);

    if (path != NULL)
        free(in.path.path_val);

    CHECK_RETVAL_VAR_IS_ZERO_OR_MINUS_ONE(copy_ta_libs, out.retval);
    TAPI_RPC_LOG(rpcs, copy_ta_libs, "", "%d",
                 out.retval);
    RETVAL_INT(copy_ta_libs, out.retval);
}

int
rpc_rm_ta_libs(rcf_rpc_server *rpcs, char *path)
{
    tarpc_rm_ta_libs_in  in;
    tarpc_rm_ta_libs_out out;

    memset(&in, 0, sizeof(in));
    memset(&out, 0, sizeof(out));

    if (rpcs == NULL)
    {
        ERROR("%s(): Invalid RPC server handle", __FUNCTION__);
        RETVAL_INT(rm_ta_libs, -1);
    }

    if (path != NULL)
    {
        in.path.path_len = strlen(path) + 1;
        in.path.path_val = strdup(path);
    }

    rcf_rpc_call(rpcs, "rm_ta_libs", &in, &out);

    if (path != NULL)
        free(in.path.path_val);

    CHECK_RETVAL_VAR_IS_ZERO_OR_MINUS_ONE(rm_ta_libs, out.retval);
    TAPI_RPC_LOG(rpcs, rm_ta_libs, "", "%d",
                 out.retval);
    RETVAL_INT(rm_ta_libs, out.retval);
}

/**
 * Convert NULL terminated array to iovec array
 * 
 * @param arr   NULL terminated array
 * @param o_iov Location for iovec array
 *              Note! Memory of the array should be freed
 * 
 * @return Length of the array with NULL argument
 */
static size_t
unistd_arr_null_to_iov(char *const *arr, struct tarpc_iovec **o_iov)
{
    size_t              i;
    char *const        *ptr;
    struct tarpc_iovec *iov;
    size_t              len;

    if (arr == NULL)
    {
        *o_iov = NULL;
        return 0;
    }

    for (i = 0, ptr = arr; *ptr != NULL; i++, ptr++)
        ;

    len = i + 1;

    iov = calloc(len, sizeof(*iov));

    for (i = 0, ptr = arr; i < len; i++, ptr++)
    {
        iov[i].iov_base.iov_base_val = (uint8_t *)*ptr;
        if (*ptr != NULL)
            iov[i].iov_len = iov[i].iov_base.iov_base_len =
                             strlen(*ptr) + 1;
        else
            iov[i].iov_len = iov[i].iov_base.iov_base_len = 0;
    }

    *o_iov = iov;

    return len;
}

/* See description in the tapi_rpc_unistd.h */
int
rpc_execve_gen(rcf_rpc_server *rpcs, const char *filename,
               char *const argv[], char *const envp[])
{
    tarpc_execve_gen_in   in;
    tarpc_execve_gen_out  out;

    memset(&in, 0, sizeof(in));
    memset(&out, 0, sizeof(out));

    if (rpcs == NULL)
    {
        ERROR("%s(): Invalid RPC server handle", __FUNCTION__);
        RETVAL_INT(execve_gen, -1);
    }

    in.argv.argv_len = unistd_arr_null_to_iov(argv,
        (struct tarpc_iovec **)&in.argv.argv_val);
    in.envp.envp_len = unistd_arr_null_to_iov(envp,
        (struct tarpc_iovec **)&in.envp.envp_val);
    in.filename = (char *)filename;

    rcf_rpc_call(rpcs, "execve_gen", &in, &out);

    free(in.argv.argv_val);
    free(in.envp.envp_val);

    CHECK_RETVAL_VAR_IS_ZERO_OR_MINUS_ONE(execve_gen, out.retval);
    TAPI_RPC_LOG(rpcs, execve_gen, "", "%d", out.retval);

    rcf_rpc_free_result(&out, (xdrproc_t)xdr_tarpc_execve_gen_out);
    return out.retval;
}

<<<<<<< HEAD

/* See description in the tapi_rpc_unistd.h */
te_errno
tapi_rpc_read_fd_to_te_string(rcf_rpc_server *rpcs,
                              int             fd,
                              te_string      *testr)
{
    assert(testr != NULL);

    te_string_reset(testr);
    return tapi_rpc_append_fd_to_te_string(rpcs, fd, testr);
}

/* See description in the tapi_rpc_unistd.h */
te_errno
tapi_rpc_append_fd_to_te_string(rcf_rpc_server *rpcs,
                                int             fd,
                                te_string      *testr)
{
    char     tmp_buf[1024];
    int      received;
    te_errno rc = 0;

    assert(testr != NULL);

    while (TRUE)
    {
        received = rpc_read(rpcs, fd, tmp_buf, sizeof(tmp_buf) - 1);

        if (received == 0)  /* EOF */
            break;

        if (received < 0)
        {
            ERROR("%s:%d: Failed to read from fd(%d): %r",
                  __FUNCTION__, __LINE__, fd, RPC_ERRNO(rpcs));
            rc = RPC_ERRNO(rpcs);
            break;
        }

        tmp_buf[received] = '\0';
        rc = te_string_append(testr, "%s", tmp_buf);
        if (rc != 0)
            break;
    };

    return rc;
=======
/* See description in the tapi_rpc_unistd.h */
void
rpc_make_iov(rpc_iovec *iov, size_t iovcnt, size_t min, size_t max)
{
    size_t i;

    for (i = 0; i < iovcnt; i++)
    {
        iov[i].iov_base = te_make_buf(min, max, &iov[i].iov_rlen);
        iov[i].iov_len = iov[i].iov_rlen;
    }
}

/* See description in the tapi_rpc_unistd.h */
void
rpc_release_iov(rpc_iovec *iov, size_t iovcnt)
{
    size_t i;

    if (iov == NULL)
        return;

    for (i = 0; i < iovcnt; i++)
        free(iov[i].iov_base);
    memset(iov, 0, sizeof(*iov) * iovcnt);
}

/* See description in tapi_rpc_unistd.h */
void
rpc_iovec_cmp_strict(rpc_iovec *iov1, rpc_iovec *iov2, size_t iovcnt)
{
    size_t i;

    for (i = 0; i < iovcnt; i++)
    {
        if (iov1[i].iov_len != iov2[i].iov_len)
        {
            ERROR("Wrong data length %"TE_PRINTF_SIZE_T"u instead of "
                  "%"TE_PRINTF_SIZE_T"u", iov2[i].iov_len, iov1[i].iov_len);
            TEST_VERDICT("One of buffers has incorrect length");
        }

        if (memcmp(iov2[i].iov_base, iov1[i].iov_base,
                   iov1[i].iov_len) != 0)
            TEST_VERDICT("One of buffers is corrupted");
    }
>>>>>>> d4caba3f
}<|MERGE_RESOLUTION|>--- conflicted
+++ resolved
@@ -2909,7 +2909,53 @@
     return out.retval;
 }
 
-<<<<<<< HEAD
+/* See description in the tapi_rpc_unistd.h */
+void
+rpc_make_iov(rpc_iovec *iov, size_t iovcnt, size_t min, size_t max)
+{
+    size_t i;
+
+    for (i = 0; i < iovcnt; i++)
+    {
+        iov[i].iov_base = te_make_buf(min, max, &iov[i].iov_rlen);
+        iov[i].iov_len = iov[i].iov_rlen;
+    }
+}
+
+/* See description in the tapi_rpc_unistd.h */
+void
+rpc_release_iov(rpc_iovec *iov, size_t iovcnt)
+{
+    size_t i;
+
+    if (iov == NULL)
+        return;
+
+    for (i = 0; i < iovcnt; i++)
+        free(iov[i].iov_base);
+    memset(iov, 0, sizeof(*iov) * iovcnt);
+}
+
+/* See description in tapi_rpc_unistd.h */
+void
+rpc_iovec_cmp_strict(rpc_iovec *iov1, rpc_iovec *iov2, size_t iovcnt)
+{
+    size_t i;
+
+    for (i = 0; i < iovcnt; i++)
+    {
+        if (iov1[i].iov_len != iov2[i].iov_len)
+        {
+            ERROR("Wrong data length %"TE_PRINTF_SIZE_T"u instead of "
+                  "%"TE_PRINTF_SIZE_T"u", iov2[i].iov_len, iov1[i].iov_len);
+            TEST_VERDICT("One of buffers has incorrect length");
+        }
+
+        if (memcmp(iov2[i].iov_base, iov1[i].iov_base,
+                   iov1[i].iov_len) != 0)
+            TEST_VERDICT("One of buffers is corrupted");
+    }
+}
 
 /* See description in the tapi_rpc_unistd.h */
 te_errno
@@ -2957,52 +3003,4 @@
     };
 
     return rc;
-=======
-/* See description in the tapi_rpc_unistd.h */
-void
-rpc_make_iov(rpc_iovec *iov, size_t iovcnt, size_t min, size_t max)
-{
-    size_t i;
-
-    for (i = 0; i < iovcnt; i++)
-    {
-        iov[i].iov_base = te_make_buf(min, max, &iov[i].iov_rlen);
-        iov[i].iov_len = iov[i].iov_rlen;
-    }
-}
-
-/* See description in the tapi_rpc_unistd.h */
-void
-rpc_release_iov(rpc_iovec *iov, size_t iovcnt)
-{
-    size_t i;
-
-    if (iov == NULL)
-        return;
-
-    for (i = 0; i < iovcnt; i++)
-        free(iov[i].iov_base);
-    memset(iov, 0, sizeof(*iov) * iovcnt);
-}
-
-/* See description in tapi_rpc_unistd.h */
-void
-rpc_iovec_cmp_strict(rpc_iovec *iov1, rpc_iovec *iov2, size_t iovcnt)
-{
-    size_t i;
-
-    for (i = 0; i < iovcnt; i++)
-    {
-        if (iov1[i].iov_len != iov2[i].iov_len)
-        {
-            ERROR("Wrong data length %"TE_PRINTF_SIZE_T"u instead of "
-                  "%"TE_PRINTF_SIZE_T"u", iov2[i].iov_len, iov1[i].iov_len);
-            TEST_VERDICT("One of buffers has incorrect length");
-        }
-
-        if (memcmp(iov2[i].iov_base, iov1[i].iov_base,
-                   iov1[i].iov_len) != 0)
-            TEST_VERDICT("One of buffers is corrupted");
-    }
->>>>>>> d4caba3f
 }