--- conflicted
+++ resolved
@@ -1761,7 +1761,6 @@
     in.sock = s;
     in.timeout = timeout;
     in.check_rd = (type[0] == 'R') ? TRUE : FALSE;
-<<<<<<< HEAD
 
     if ((timeout > 0) && (rpcs->timeout == RCF_RPC_UNSPEC_TIMEOUT))
     {
@@ -1772,18 +1771,6 @@
     *answer = (out.retval == 1);
     rc = (out.retval > 0) ? 0 : out.retval;
 
-=======
-
-    if ((timeout > 0) && (rpcs->timeout == RCF_RPC_UNSPEC_TIMEOUT))
-    {
-        rpcs->timeout = TE_SEC2MS(TAPI_RPC_TIMEOUT_EXTRA_SEC) + timeout;
-    }
-    rcf_rpc_call(rpcs, "get_rw_ability", &in, &out);
-
-    *answer = (out.retval == 1);
-    rc = (out.retval > 0) ? 0 : out.retval;
-
->>>>>>> d4caba3f
     CHECK_RETVAL_VAR(rpc_get_rw_ability, rc, (rc < 0), -1);
     TAPI_RPC_LOG(rpcs, rpc_get_rw_ability, "%d %d %s", "%d", s, timeout,
                  type, out.retval);
