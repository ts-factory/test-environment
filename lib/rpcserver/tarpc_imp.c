/** @file
 * @brief Unix Test Agent
 *
 * RPC routines implementation
 *
 * Copyright (C) 2003-2018 OKTET Labs. All rights reserved.
 *
 * 
 *
 *
 * @author Artem V. Andreev <Artem.Andreev@oktetlabs.ru>
 * @author Elena A. Vengerova <Elena.Vengerova@oktetlabs.ru>
 *
 * $Id$
 */

#define TE_LGR_USER     "RPC"

#include "rpc_server.h"

#ifdef HAVE_DLFCN_H
#include <dlfcn.h>
#endif

#if HAVE_NETINET_IN_SYSTM_H /* Required for FreeBSD build */
#include <netinet/in_systm.h>
#endif

#ifdef HAVE_SCSI_SG_H
#include <scsi/sg.h>
#elif defined HAVE_CAM_SCSI_SCSI_SG_H
#include <cam/scsi/scsi_sg.h>
#endif

#if HAVE_SYS_SYSTEMINFO_H
#include <sys/systeminfo.h>
#endif

#ifdef HAVE_SYS_SOCKET_H
#include <sys/socket.h>
#endif

#ifdef HAVE_SYS_TYPES_H
#include <sys/types.h>
#endif

#if HAVE_LINUX_ETHTOOL_H
#include "te_ethtool.h"
#endif

#ifdef HAVE_UNISTD_H
#include <unistd.h>
#endif

#ifdef HAVE_SYS_STATVFS_H
#include <sys/statvfs.h>
#endif
#ifdef HAVE_DIRENT_H
#include <dirent.h>
#endif

#ifdef HAVE_LINUX_NET_TSTAMP_H
#include <linux/net_tstamp.h>
#endif

#include "te_defs.h"
#include "te_queue.h"
#include "te_tools.h"
#include "te_dbuf.h"
#include "te_str.h"
#include "tq_string.h"

#include "agentlib.h"
#include "iomux.h"
#include "rpcs_msghdr.h"

#ifndef MSG_MORE
#define MSG_MORE 0
#endif

#ifdef LIO_READ
void *dummy = aio_read;
#endif

/* FIXME: The following are defined inside Agent */
extern const char *ta_name;
extern const char *ta_execname;
extern char ta_dir[RCF_MAX_PATH];


/** User environment */
extern char **environ;

#if (defined(__sun) || defined(sun)) && \
    (defined(__SVR4) || defined(__svr4__))
#define SOLARIS TRUE
#else
#define SOLARIS FALSE
#endif

extern sigset_t         rpcs_received_signals;
extern tarpc_siginfo_t  last_siginfo;

static te_bool   dynamic_library_set = FALSE;
static char      dynamic_library_name[RCF_MAX_PATH];
static void     *dynamic_library_handle = NULL;

/**
 * Set name of the dynamic library to be used to resolve function
 * called via RPC.
 *
 * @param libname       Full name of the dynamic library or NULL
 *
 * @return Status code.
 *
 * @note The dinamic library is opened with RTLD_NODELETE flag.
 * This flag is necessary for all libraries using atfork since there is no
 * way to undo the atfork call.  This flag is also necessary if the library
 * does not have correct _fini.  See man dlopen of other details.
 */
te_errno
tarpc_setlibname(const char *libname)
{
    extern int (*tce_notify_function)(void);
    extern int (*tce_get_peer_function)(void);
    extern const char *(*tce_get_conn_function)(void);

    void (*tce_initializer)(const char *, int) = NULL;

    if (libname == NULL)
        libname = "";

    if (dynamic_library_set)
    {
        char *old = getenv("TARPC_DL_NAME");

        if (old == NULL)
        {
            ERROR("Inconsistent state of dynamic library flag and "
                  "Environment");
            return TE_RC(TE_TA_UNIX, TE_EFAULT);
        }
        if (strcmp(libname, old) == 0)
        {
            /* It is OK, if we try to set the same library once more */
            return 0;
        }
        ERROR("Dynamic library has already been set to %s", old);
        return TE_RC(TE_TA_UNIX, TE_EEXIST);
    }
    dynamic_library_handle = dlopen(*libname == '\0' ? NULL : libname,
                                    RTLD_LAZY
#ifdef HAVE_RTLD_NODELETE
                                    | RTLD_NODELETE
#endif
                                    );
    if (dynamic_library_handle == NULL)
    {
        if (*libname == 0)
        {
            dynamic_library_set = TRUE;
            return 0;
        }
        ERROR("Cannot load shared library '%s': %s", libname, dlerror());
        return TE_RC(TE_TA_UNIX, TE_ENOENT);
    }
    if (setenv("TARPC_DL_NAME", libname, 1) != 0)
    {
        ERROR("No enough space in environment to save dynamic library "
              "'%s' name", libname);
        (void)dlclose(dynamic_library_handle);
        dynamic_library_handle = NULL;
        return TE_RC(TE_TA_UNIX, TE_ENOSPC);
    }
    dynamic_library_set = TRUE;
    TE_STRNCPY(dynamic_library_name, sizeof(dynamic_library_name),
               libname);
    RING("Dynamic library is set to '%s'", libname);

    if (tce_get_peer_function != NULL)
    {
        tce_initializer = dlsym(dynamic_library_handle,
                                "__bb_init_connection");
        if (tce_initializer != NULL)
        {
            const char *ptc = tce_get_conn_function();

            if (ptc == NULL)
                WARN("tce_init_connect() has not been called");
            else
            {
                if (tce_notify_function != NULL)
                    tce_notify_function();
                tce_initializer(ptc, tce_get_peer_function());
                RING("TCE initialized for dynamic library '%s'",
                     getenv("TARPC_DL_NAME"));
            }
        }
    }

    return 0;
}

/* See the description in tarpc_server.h */
te_bool
tarpc_dynamic_library_loaded(void)
{
    return dynamic_library_set && dynamic_library_handle != NULL;
}

/**
 * Find the function by its name.
 *
 * @param lib_flags     how to resolve function name
 * @param name          function name
 * @param func          location for function address
 *
 * @return status code
 */
int
tarpc_find_func(tarpc_lib_flags lib_flags, const char *name, api_func *func)
{
    te_errno    rc;
    void       *handle;
    char       *tarpc_dl_name;

    *func = NULL;

    tarpc_dl_name = getenv("TARPC_DL_NAME");
    if (!dynamic_library_set && tarpc_dl_name != NULL &&
        (rc = tarpc_setlibname(tarpc_dl_name)) != 0)
    {
        /* Error is always logged from tarpc_setlibname() */
        return rc;
    }
#if defined (__QNX__)
    /*
     * QNX may set errno to ESRCH even after successful
     * call to 'getenv'.
     */
    errno = 0;
#endif

#define TARPC_MAX_FUNC_NAME 64

    if (lib_flags & TARPC_LIB_USE_SYSCALL)
    {
        char func_syscall_wrap_name[TARPC_MAX_FUNC_NAME] = {0};

        if ((lib_flags & TARPC_LIB_USE_LIBC) || !tarpc_dynamic_library_loaded())
            TE_SPRINTF(func_syscall_wrap_name, "%s_te_wrap_syscall", name);
        else
            TE_SPRINTF(func_syscall_wrap_name, "%s_te_wrap_syscall_dl", name);

        if ((*func = rcf_ch_symbol_addr(func_syscall_wrap_name, 1)) != NULL)
            return 0;

        /* Wrapper was not found, continues to standart name resolving */
    }

    if ((lib_flags & TARPC_LIB_USE_LIBC) || !tarpc_dynamic_library_loaded())
    {
        static void *libc_handle = NULL;
        static te_bool dlopen_null = FALSE;

        if (dlopen_null)
            goto try_ta_symtbl;

        if (libc_handle == NULL)
        {
            if ((libc_handle = dlopen(NULL, RTLD_LAZY)) == NULL)
            {
                dlopen_null = TRUE;
                goto try_ta_symtbl;
            }
        }
        handle = libc_handle;
        VERB("Call from libc");
    }
    else
    {
        /*
         * We get this branch of the code only if user set some
         * library to be used with tarpc_setlibname() function earlier,
         * and so we should use it to find symbol.
         */
        assert(dynamic_library_set == TRUE);
        assert(dynamic_library_handle != NULL);

        handle = dynamic_library_handle;
        VERB("Call from registered library");
    }

    *func = dlsym(handle, name);

try_ta_symtbl:
    if (*func == NULL)
    {
        if ((*func = rcf_ch_symbol_addr(name, 1)) == NULL)
        {
            ERROR("Cannot resolve symbol %s", name);
            return TE_RC(TE_TA_UNIX, TE_ENOENT);
        }
    }
    return 0;
}

/**
 * Find the pointer to function by its name in table.
 * Try to convert string to long int and cast it to the pointer
 * in the case if function is implemented as a static one. Use it
 * for signal handlers only.
 *
 * @param name  function name (or pointer value converted to string)
 * @param handler returned pointer to function or NULL if error
 *
 * @return errno if error or 0
 */
static te_errno
name2handler(const char *name, void **handler)
{
    if (name == NULL || *name == '\0')
    {
        *handler = NULL;
        return 0;
    }

    *handler = rcf_ch_symbol_addr(name, 1);
    if (*handler == NULL)
    {
        char *tmp;
        int   id;

        if (strcmp(name, "SIG_ERR") == 0)
            *handler = (void *)SIG_ERR;
        else if (strcmp(name, "SIG_DFL") == 0)
            *handler = (void *)SIG_DFL;
        else if (strcmp(name, "SIG_IGN") == 0)
            *handler = (void *)SIG_IGN;
        else if (strcmp(name, "NULL") == 0)
            *handler = NULL;
        else
        {
            id = strtol(name, &tmp, 10);
            if (tmp == name || *tmp != '\0')
                return TE_RC(TE_TA_UNIX, TE_ENOENT);

            *handler = rcf_pch_mem_get(id);
        }
    }
    return 0;
}

/**
 * Find the function name in table according to pointer to one.
 * Try to convert pointer value to string in the case if function
 * is implemented as a static one. Use it for signal handlers only.
 *
 * @param handler  pointer to function
 *
 * @return Allocated name or NULL in the case of memory allocation failure
 */
static char *
handler2name(void *handler)
{
    const char *sym_name;
    char *tmp;

    if (handler == (void *)SIG_ERR)
        tmp = strdup("SIG_ERR");
    else if (handler == (void *)SIG_DFL)
        tmp = strdup("SIG_DFL");
    else if (handler == (void *)SIG_IGN)
        tmp = strdup("SIG_IGN");
    else if (handler == NULL)
        tmp = strdup("NULL");
    else if ((sym_name = rcf_ch_symbol_name(handler)) != NULL)
        tmp = strdup(sym_name);
    else if ((tmp = calloc(1, 16)) != NULL)
    {
        rpc_ptr  id = 0;
        te_errno rc;

        rc = rcf_pch_mem_index_ptr_to_mem_gen(handler,
                                              rcf_pch_mem_ns_generic(),
                                              &id);
        if (rc == TE_RC(TE_RCF_PCH, TE_ENOENT))
        {
            id = rcf_pch_mem_alloc(handler);
            RING("Unknown signal handler %p is registered as "
                 "ID %u in RPC server memory", handler, id);
        }
        else if (rc != 0)
            ERROR("Failed to get RPC pointer id for %p: %r", handler, rc);

        /* FIXME */
        sprintf(tmp, "%u", id);
    }

    if (tmp == NULL)
    {
        ERROR("Out of memory");
        /* FIXME */
        return strdup("");
    }

    return tmp;
}


/*-------------- setlibname() -----------------------------*/

bool_t
_setlibname_1_svc(tarpc_setlibname_in *in, tarpc_setlibname_out *out,
                 struct svc_req *rqstp)
{
    UNUSED(rqstp);
    memset(out, 0, sizeof(*out));
    VERB("PID=%d TID=%llu: Entry %s",
         (int)getpid(), (unsigned long long int)pthread_self(),
         "setlibname");

    out->common._errno = tarpc_setlibname((in->libname.libname_len == 0) ?
                                          NULL : in->libname.libname_val);
    out->retval = (out->common._errno == 0) ? 0 : -1;
    out->common.duration = 0;

    return TRUE;
}

/*-------------- rpc_find_func() ----------------------*/

bool_t
_rpc_find_func_1_svc(tarpc_rpc_find_func_in  *in,
                     tarpc_rpc_find_func_out *out,
                     struct svc_req          *rqstp)
{
    api_func func;

    UNUSED(rqstp);

    memset(out, 0, sizeof(*out));

    out->find_result = tarpc_find_func(in->common.lib_flags,
                                       in->func_name, &func);
    return TRUE;
}

/*-------------- sizeof() -------------------------------*/
#define MAX_TYPE_NAME_SIZE 30
typedef struct {
    char           type_name[MAX_TYPE_NAME_SIZE];
    tarpc_ssize_t  type_size;
} type_info_t;

static type_info_t type_info[] =
{
    {"te_bool", sizeof(te_bool)},
    {"char", sizeof(char)},
    {"short", sizeof(short)},
    {"int", sizeof(int)},
    {"long", sizeof(long)},
    {"long long", sizeof(long long)},
    {"te_errno", sizeof(te_errno)},
    {"size_t", sizeof(size_t)},
    {"socklen_t", sizeof(socklen_t)},
    {"struct timeval", sizeof(struct timeval)},
   {"struct linger", sizeof(struct linger)},
    {"struct in_addr", sizeof(struct in_addr)},
    {"struct ip_mreq", sizeof(struct ip_mreq)},
    {"struct tcp_info", sizeof(struct tcp_info)},
    {"struct ip_mreq_source", sizeof(struct ip_mreq_source)},
#if HAVE_STRUCT_IP_MREQN
    {"struct ip_mreqn", sizeof(struct ip_mreqn)},
#endif
    {"struct sockaddr", sizeof(struct sockaddr)},
    {"struct sockaddr_in", sizeof(struct sockaddr_in)},
    {"struct sockaddr_in6", sizeof(struct sockaddr_in6)},
    {"struct sockaddr_storage", sizeof(struct sockaddr_storage)},
};

/*-------------- get_sizeof() ---------------------------------*/
bool_t
_get_sizeof_1_svc(tarpc_get_sizeof_in *in, tarpc_get_sizeof_out *out,
                  struct svc_req *rqstp)
{
    uint32_t i;

    UNUSED(rqstp);

    out->size = -1;

    if (in->typename == NULL)
    {
        ERROR("Name of type not specified");
        return FALSE;
    }

    if (in->typename[0] == '*')
    {
        out->size = sizeof(void *);
        return TRUE;
    }

    for (i = 0; i < sizeof(type_info) / sizeof(type_info_t); i++)
    {
        if (strcmp(in->typename, type_info[i].type_name) == 0)
        {
            out->size = type_info[i].type_size;
            return TRUE;
        }
    }

    ERROR("Unknown type (%s)", in->typename);
#if 0
    out->common._errno = TE_RC(TE_TA_UNIX, TE_EINVAL);
#endif
    return TRUE;
}

/*-------------- get_addrof() ---------------------------------*/
bool_t
_get_addrof_1_svc(tarpc_get_addrof_in *in, tarpc_get_addrof_out *out,
                  struct svc_req *rqstp)
{
    void *addr = rcf_ch_symbol_addr(in->name, 0);

    UNUSED(rqstp);

    out->addr = addr == NULL ? 0 : rcf_pch_mem_alloc(addr);

    return TRUE;
}

/*-------------- get_var() ---------------------------------*/
bool_t
_get_var_1_svc(tarpc_get_var_in *in, tarpc_get_var_out *out,
                   struct svc_req *rqstp)
{
    void *addr = rcf_ch_symbol_addr(in->name, 0);

    UNUSED(rqstp);

    if (addr == NULL)
    {
        ERROR("Variable %s is not found", in->name);
        out->found = FALSE;
        return TRUE;
    }

    out->found = TRUE;

    switch (in->size)
    {
        case 1: out->val = *(uint8_t *)addr; break;
        case 2: out->val = *(uint16_t *)addr; break;
        case 4: out->val = *(uint32_t *)addr; break;
        case 8: out->val = *(uint64_t *)addr; break;
        default: return FALSE;
    }

    return TRUE;
}

/*-------------- set_var() ---------------------------------*/
bool_t
_set_var_1_svc(tarpc_set_var_in *in, tarpc_set_var_out *out,
               struct svc_req *rqstp)
{
    void *addr = rcf_ch_symbol_addr(in->name, 0);

    UNUSED(rqstp);
    UNUSED(out);

    if (addr == NULL)
    {
        ERROR("Variable %s is not found", in->name);
        out->found = FALSE;
        return TRUE;
    }

    out->found = TRUE;

    switch (in->size)
    {
        case 1: *(uint8_t *)addr  = in->val; break;
        case 2: *(uint16_t *)addr = in->val; break;
        case 4: *(uint32_t *)addr = in->val; break;
        case 8: *(uint64_t *)addr = in->val; break;
        default: return FALSE;
    }

    return TRUE;
}

/*-------------- create_process() ---------------------------------*/
void
ta_rpc_execve(const char *name)
{
    const char   *argv[5] = {ta_execname,
                             "exec",
                             "rcf_pch_rpc_server_argv",
                             name,
                             NULL};
    api_func_ptr  func;
    int rc;

    VERB("execve() args: %s, %s, %s, %s",
         argv[0], argv[1], argv[2], argv[3]);
    /* Call execve() */
    rc = tarpc_find_func(TARPC_LIB_DEFAULT, "execve", (api_func *)&func);
    if (rc != 0)
    {
        rc = errno;
        LOG_PRINT("No execve function: errno=%d", rc);
        exit(1);
    }

    rc = func((void *)ta_execname, argv, environ);
    if (rc != 0)
    {
        rc = errno;
        LOG_PRINT("execve() failed: errno=%d", rc);
    }

}

bool_t
_create_process_1_svc(tarpc_create_process_in *in,
                      tarpc_create_process_out *out,
                      struct svc_req *rqstp)
{
    UNUSED(rqstp);
    memset(out, 0, sizeof(*out));

    out->pid = fork();

    if (out->pid == -1)
    {
        out->common._errno = TE_OS_RC(TE_TA_UNIX, errno);
        return TRUE;
    }
    if (out->pid == 0)
    {
        /*
         * Change the process group to allow killing all the children
         * together with this RPC server and to disallow killing of this
         * process when its parent RPC server is killed
         */
        setpgid(getpid(), getpid());

        if (in->flags & RCF_RPC_SERVER_GET_EXEC)
            ta_rpc_execve(in->name.name_val);
        rcf_pch_rpc_server(in->name.name_val);
        exit(EXIT_FAILURE);
    }

    return TRUE;
}

/*-------------- vfork() -------------------------------------*/
bool_t
_vfork_1_svc(tarpc_vfork_in *in,
             tarpc_vfork_out *out,
             struct svc_req *rqstp)
{
    struct timeval  t_start;
    struct timeval  t_finish;
    api_func_void   func;
    int             rc;

    UNUSED(rqstp);
    memset(out, 0, sizeof(*out));

    rc = tarpc_find_func(in->common.lib_flags, "vfork", (api_func *)&func);
    if (rc != 0)
    {
        rc = errno;
        ERROR("No vfork() function: errno=%d", rc);
        out->common._errno = TE_OS_RC(TE_TA_UNIX, rc);
        return TRUE;
    }

    run_vfork_hooks(VFORK_HOOK_PHASE_PREPARE);
    gettimeofday(&t_start, NULL);
    out->pid = func();
    gettimeofday(&t_finish, NULL);
    out->elapsed_time = (t_finish.tv_sec - t_start.tv_sec) * 1000 +
                        (t_finish.tv_usec - t_start.tv_usec) / 1000;

    if (out->pid == -1)
    {
        out->common._errno = TE_OS_RC(TE_TA_UNIX, errno);
        run_vfork_hooks(VFORK_HOOK_PHASE_PARENT);
        return TRUE;
    }

    if (out->pid == 0)
    {
        /*
         * Change the process group to allow killing all the children
         * together with this RPC server and to disallow killing of this
         * process when its parent RPC server is killed
         */
        setpgid(getpid(), getpid());

        run_vfork_hooks(VFORK_HOOK_PHASE_CHILD);
        rcf_pch_rpc_server(in->name.name_val);
        exit(EXIT_FAILURE);
    }
    else
    {
        usleep(in->time_to_wait * 1000);
        run_vfork_hooks(VFORK_HOOK_PHASE_PARENT);
    }

    return TRUE;
}

/*-------------- thread_create() -----------------------------*/
bool_t
_thread_create_1_svc(tarpc_thread_create_in *in,
                     tarpc_thread_create_out *out,
                     struct svc_req *rqstp)
{
    pthread_t tid;

    UNUSED(rqstp);

    TE_COMPILE_TIME_ASSERT(sizeof(pthread_t) <= sizeof(tarpc_pthread_t));

    memset(out, 0, sizeof(*out));

    out->retval = pthread_create(&tid, NULL, (void *)rcf_pch_rpc_server,
                                 strdup(in->name.name_val));

    if (out->retval == 0)
        out->tid = (tarpc_pthread_t)tid;

    return TRUE;
}

/*-------------- thread_cancel() -----------------------------*/
bool_t
_thread_cancel_1_svc(tarpc_thread_cancel_in *in,
                     tarpc_thread_cancel_out *out,
                     struct svc_req *rqstp)
{
    UNUSED(rqstp);
    memset(out, 0, sizeof(*out));

    out->retval = pthread_cancel((pthread_t)in->tid);

    return TRUE;
}

/*-------------- thread_join() -----------------------------*/
bool_t
_thread_join_1_svc(tarpc_thread_join_in *in,
                   tarpc_thread_join_out *out,
                   struct svc_req *rqstp)
{
    UNUSED(rqstp);
    memset(out, 0, sizeof(*out));

    out->retval = pthread_join((pthread_t)in->tid, NULL);
    return TRUE;
}

/**
 * Check, if some signals were received by the RPC server (as a process)
 * and return the mask of received signals.
 */

bool_t
_sigreceived_1_svc(tarpc_sigreceived_in *in, tarpc_sigreceived_out *out,
                   struct svc_req *rqstp)
{
    static rpc_ptr ptr = 0;

    UNUSED(in);
    UNUSED(rqstp);
    memset(out, 0, sizeof(*out));

    if (ptr == 0)
        ptr = rcf_pch_mem_alloc(&rpcs_received_signals);
    out->set = ptr;

    return TRUE;
}

/**
 * Get siginfo_t structure for the lastly received signal.
 */
bool_t
_siginfo_received_1_svc(tarpc_siginfo_received_in *in,
                        tarpc_siginfo_received_out *out,
                        struct svc_req *rqstp)
{
    UNUSED(in);
    UNUSED(rqstp);
    memset(out, 0, sizeof(*out));

    memcpy(&out->siginfo, &last_siginfo, sizeof(last_siginfo));

    return TRUE;
}

/*-------------- execve() ---------------------------------*/
TARPC_FUNC_STANDALONE(execve, {},
{
    /* Wait until main thread sends answer to non-blocking RPC call */
    sleep(1);

    MAKE_CALL(ta_rpc_execve(in->name));
}
)

/*-------------- execve_gen() ---------------------------------*/

/**
 * Convert iovec array to NULL terminated array
 *
 * @param list_ptr  List of arguments for INIT_CHECKED_ARG macros
 * @param iov       iovec array
 * @param arr       Location for NULL terminated array
 */
static void
unistd_iov_to_arr_null(checked_arg_list *arglist, struct tarpc_iovec *iov,
                       size_t len, char *arr[])
{
    size_t i;

    if (len == 0)
        return;

    for (i = 0; i < len; i++)
    {
        INIT_CHECKED_ARG(iov[i].iov_base.iov_base_val,
                         iov[i].iov_base.iov_base_len,
                         iov[i].iov_base.iov_base_len);
        arr[i] = (char *)iov[i].iov_base.iov_base_val;
    }
}

int
execve_gen(const char *filename, char *const argv[], char *const envp[])
{
    api_func_ptr func_execve;

    if (tarpc_find_func(TARPC_LIB_DEFAULT, "execve",
                        (api_func *)&func_execve) != 0)
    {
        ERROR("Failed to find function execve()");
        return -1;
    }

    return func_execve((void *)filename, argv, envp);
}

TARPC_FUNC(execve_gen, {},
{
    char *argv[in->argv.argv_len];
    char *envp[in->envp.envp_len];

    unistd_iov_to_arr_null(arglist, in->argv.argv_val,
                           in->argv.argv_len, argv);
    unistd_iov_to_arr_null(arglist, in->envp.envp_val,
                           in->envp.envp_len, envp);

    /* Wait until main thread sends answer to non-blocking RPC call */
    sleep(1);

    MAKE_CALL(func_ptr((void *)in->filename,
                       in->argv.argv_len == 0 ? NULL : argv,
                       in->envp.envp_len == 0 ? NULL : envp));
}
)


/*-------------- exit() --------------------------------*/
TARPC_FUNC(exit, {}, { MAKE_CALL(func(in->status)); })

/*-------------- getpid() --------------------------------*/
TARPC_FUNC(getpid, {}, { MAKE_CALL(out->retval = func_void()); })

/*-------------- pthread_self() --------------------------*/
TARPC_FUNC(pthread_self, {},
{
    MAKE_CALL(out->retval = (tarpc_pthread_t)func());
}
)

/*-------------- access() --------------------------------*/
TARPC_FUNC(access, {},
{
    MAKE_CALL(out->retval = func_ptr(in->path.path_val,
        access_mode_flags_rpc2h(in->mode)));
})


/*-------------- gettimeofday() --------------------------------*/
TARPC_FUNC(gettimeofday,
{
    COPY_ARG_NOTNULL(tv);
    COPY_ARG(tz);
},
{
    struct timeval  tv;
    struct timezone tz;

    TARPC_CHECK_RC(timeval_rpc2h(out->tv.tv_val, &tv));
    if (out->tz.tz_len != 0)
        TARPC_CHECK_RC(timezone_rpc2h(out->tz.tz_val, &tz));

    if (out->common._errno != 0)
    {
        out->retval = -1;
    }
    else
    {
        MAKE_CALL(out->retval = func_ptr(&tv,
                                         out->tz.tz_len == 0 ? NULL : &tz));

        TARPC_CHECK_RC(timeval_h2rpc(&tv, out->tv.tv_val));
        if (out->tz.tz_len != 0)
            TARPC_CHECK_RC(timezone_h2rpc(&tz, out->tz.tz_val));
        if (TE_RC_GET_ERROR(out->common._errno) == TE_EH2RPC)
            out->retval = -1;
    }
}
)

/*-------------- gethostname() --------------------------------*/
TARPC_FUNC(gethostname,
{
    COPY_ARG(name);
},
{
    MAKE_CALL(out->retval = func_ptr(out->name.name_val, in->len));
}
)

#if defined(ENABLE_TELEPHONY)
/*-------------- telephony_check_dial_tone() -----------------------*/

TARPC_FUNC(telephony_open_channel, {},
{
    MAKE_CALL(out->retval = func(in->port));
}
)

/*-------------- telephony_check_dial_tone() -----------------------*/

TARPC_FUNC(telephony_close_channel, {},
{
    MAKE_CALL(out->retval = func(in->chan));
}
)

/*-------------- telephony_pickup() -----------------------*/

TARPC_FUNC(telephony_pickup, {},
{
    MAKE_CALL(out->retval = func(in->chan));
}
)

/*-------------- telephony_hangup() -----------------------*/

TARPC_FUNC(telephony_hangup, {},
{
    MAKE_CALL(out->retval = func(in->chan));
}
)

/*-------------- telephony_check_dial_tone() -----------------------*/

TARPC_FUNC(telephony_check_dial_tone, {},
{
    MAKE_CALL(out->retval = func(in->chan, in->plan));
}
)

/*-------------- telephony_dial_number() -----------------------*/

TARPC_FUNC(telephony_dial_number, {},
{
    MAKE_CALL(out->retval = func(in->chan, in->number));
}
)

/*-------------- telephony_dial_number() -----------------------*/

TARPC_FUNC(telephony_call_wait, {},
{
    MAKE_CALL(out->retval = func(in->chan, in->timeout));
}
)
#endif /* ENABLE_TELEPHONY */


/*-------------- socket() ------------------------------*/

TARPC_FUNC(socket, {},
{
    MAKE_CALL(out->fd = func(domain_rpc2h(in->domain),
                             socktype_rpc2h(in->type),
                             proto_rpc2h(in->proto)));
}
)

/*-------------- dup() --------------------------------*/

TARPC_FUNC(dup, {}, { MAKE_CALL(out->fd = func(in->oldfd)); })

/*-------------- dup2() -------------------------------*/

TARPC_FUNC(dup2, {}, { MAKE_CALL(out->fd = func(in->oldfd, in->newfd)); })

/*-------------- dup3() -------------------------------*/

TARPC_FUNC(dup3, {},
{
    MAKE_CALL(out->fd = func(in->oldfd, in->newfd, in->flags));
}
)

/*-------------- close() ------------------------------*/

TARPC_FUNC(close, {}, { MAKE_CALL(out->retval = func(in->fd)); })

/*-------------- closesocket() ------------------------------*/

int
closesocket(tarpc_closesocket_in *in)
{
    api_func close_func;

    if (tarpc_find_func(in->common.lib_flags, "close", &close_func) != 0)
    {
        ERROR("Failed to find function \"close\"");
        return -1;
    }
    return close_func(in->s);
}

TARPC_FUNC(closesocket, {}, { MAKE_CALL(out->retval = func_ptr(in)); })

/*-------------- bind() ------------------------------*/

TARPC_FUNC(bind, {},
{
    if (in->addr.flags & TARPC_SA_RAW &&
        in->addr.raw.raw_len > sizeof(struct sockaddr_storage))
    {
        MAKE_CALL(out->retval =
                  func(in->fd,
                       (const struct sockaddr *)(in->addr.raw.raw_val),
                       in->addr.raw.raw_len));
    }
    else
    {
        PREPARE_ADDR(my_addr, in->addr, 0);
        MAKE_CALL(out->retval = func(in->fd, my_addr,
                                     in->fwd_len ? in->len :
                                                   my_addrlen));
    }
}
)

/*------------- rpc_check_port_is_free() ----------------*/

/* Simple socket() and bind() are used instead of tarpc_find_func() to
 * resolve them from the current library.  It is done by purpose: all that
 * things happen at early stage of test, and we do not want to affect the
 * library under test. */
te_bool
check_port_is_free(uint16_t port)
{
    int fd = socket(PF_INET6, SOCK_STREAM, 0);
    int rc;

    struct sockaddr_in6 addr;

    if (fd < 0)
    {
        ERROR("Failed to create TCP socket");
        return FALSE;
    }

    memset(&addr, 0, sizeof(addr));
    addr.sin6_family = AF_INET6;
    addr.sin6_port = htons(port);
    rc = bind(fd, SA(&addr), sizeof(addr));
    if (rc != 0)
    {
        close(fd);
        return FALSE;
    }

    close(fd);
    fd = socket(PF_INET6, SOCK_DGRAM, 0);
    if (fd < 0)
    {
        ERROR("Failed to create UDP socket");
        return FALSE;
    }

    rc = bind(fd, SA(&addr), sizeof(addr));
    if (rc != 0)
    {
        close(fd);
        return FALSE;
    }
    close(fd);

    return TRUE;
}

TARPC_FUNC(check_port_is_free, {},
{
    MAKE_CALL(out->retval = func(in->port));
}
)

/*-------------- connect() ------------------------------*/

TARPC_FUNC(connect, {},
{
    if (in->addr.flags & TARPC_SA_RAW &&
        in->addr.raw.raw_len > sizeof(struct sockaddr_storage))
    {
        MAKE_CALL(out->retval =
                  func(in->fd,
                       (const struct sockaddr *)(in->addr.raw.raw_val),
                       in->addr.raw.raw_len));
    }
    else
    {
        PREPARE_ADDR(serv_addr, in->addr, 0);
        MAKE_CALL(out->retval = func(in->fd, serv_addr, serv_addrlen));
    }
}
)

/*-------------- listen() ------------------------------*/

TARPC_FUNC(listen, {},
{
    MAKE_CALL(out->retval = func(in->fd, in->backlog));
}
)

/*-------------- accept() ------------------------------*/

TARPC_FUNC(accept,
{
    COPY_ARG(len);
    COPY_ARG_ADDR(addr);
},
{
    PREPARE_ADDR(addr, out->addr,
                 out->len.len_len == 0 ? 0 : *out->len.len_val);

    MAKE_CALL(out->retval = func(in->fd, addr,
                                 out->len.len_len == 0 ? NULL :
                                 out->len.len_val));

    sockaddr_output_h2rpc(addr, addrlen,
                          out->len.len_len == 0 ? 0 :
                              *(out->len.len_val),
                          &(out->addr));
}
)

/*-------------- accept4() ------------------------------*/

TARPC_FUNC(accept4,
{
    COPY_ARG(len);
    COPY_ARG_ADDR(addr);
},
{
    PREPARE_ADDR(addr, out->addr,
                 out->len.len_len == 0 ? 0 : *out->len.len_val);

    MAKE_CALL(out->retval = func(in->fd, addr,
                                 out->len.len_len == 0 ? NULL :
                                 out->len.len_val, in->flags));

    sockaddr_output_h2rpc(addr, addrlen,
                          out->len.len_len == 0 ? 0 :
                              *(out->len.len_val),
                          &(out->addr));
}
)

/*-------------- socket_connect_close() -----------------------*/
int
socket_connect_close(const struct sockaddr *addr,
                     socklen_t addrlen, uint32_t time2run)
{
    int     s;
    int     rc;
    time_t  start;
    time_t  now;

    api_func    socket_func;
    api_func    connect_func;
    api_func    close_func;

    if (tarpc_find_func(TARPC_LIB_DEFAULT, "socket", &socket_func) != 0)
        return -1;
    if (tarpc_find_func(TARPC_LIB_DEFAULT, "connect", &connect_func) != 0)
        return -1;
    if (tarpc_find_func(TARPC_LIB_DEFAULT, "close", &close_func) != 0)
        return -1;

    start = now = time(NULL);
    while ((unsigned int)(now - start) <= time2run)
    {
        now = time(NULL);
        s = socket_func(AF_INET, SOCK_STREAM, 0);
        rc = connect_func(s, addr, addrlen);
        if( rc != 0  && errno != ECONNREFUSED && errno != ECONNABORTED )
            return -1;
        close_func(s);
    }
    return 0;
}

TARPC_FUNC(socket_connect_close, {},
{
    PREPARE_ADDR(serv_addr, in->addr, 0);
    MAKE_CALL(out->retval = func_ptr(serv_addr, serv_addrlen,
                                     in->time2run));
}
)

/*-------------- socket_listen_close() -----------------------*/
int
socket_listen_close(const struct sockaddr *addr,
                    socklen_t addrlen, uint32_t time2run)
{
    int     s;
    int     rc;
    time_t  start;
    time_t  now;

    api_func    socket_func;
    api_func    bind_func;
    api_func    listen_func;
    api_func    close_func;

    if (tarpc_find_func(TARPC_LIB_DEFAULT, "socket", &socket_func) != 0)
        return -1;
    if (tarpc_find_func(TARPC_LIB_DEFAULT, "bind", &bind_func) != 0)
        return -1;
    if (tarpc_find_func(TARPC_LIB_DEFAULT, "listen", &listen_func) != 0)
        return -1;
    if (tarpc_find_func(TARPC_LIB_DEFAULT, "close", &close_func) != 0)
        return -1;

    start = now = time(NULL);
    while ((unsigned int)(now - start) <= time2run)
    {
        now = time(NULL);
        s = socket_func(AF_INET, SOCK_STREAM, 0);
        rc = bind_func(s, addr, addrlen);
        if( rc != 0 )
        {
            ERROR("%s(): bind() function failed", __FUNCTION__);
            return -1;
        }
        rc = listen_func(s, 1);
        if( rc != 0 )
        {
            ERROR("%s(): listen() function failed", __FUNCTION__);
            return -1;
        }
        close_func(s);
    }
    return 0;
}

TARPC_FUNC(socket_listen_close, {},
{
    PREPARE_ADDR(serv_addr, in->addr, 0);
    MAKE_CALL(out->retval = func_ptr(serv_addr, serv_addrlen,
                                     in->time2run));
}
)

/*-------------- recvfrom() ------------------------------*/


TARPC_FUNC(recvfrom,
{
    COPY_ARG(buf);
    COPY_ARG(fromlen);
    COPY_ARG_ADDR(from);
},
{
    te_bool          free_name = FALSE;
    struct sockaddr *addr_ptr;
    socklen_t        addr_len;

    PREPARE_ADDR(from, out->from, out->fromlen.fromlen_len == 0 ? 0 :
                                        *out->fromlen.fromlen_val);
    if (out->from.raw.raw_len > sizeof(struct sockaddr_storage))
    {
        /*
         * Do not just assign - sockaddr_output_h2rpc()
         * converts RAW address only if it was changed by the
         * function.
         */
        addr_len = out->from.raw.raw_len;
        if (addr_len > 0 &&
            out->from.raw.raw_val != NULL)
        {
            addr_ptr = calloc(1, addr_len);
            if (addr_ptr == NULL)
            {
                ERROR("%s(): Failed to allocate memory for an address",
                      __FUNCTION__);
                out->common._errno = TE_RC(TE_TA_UNIX, TE_ENOMEM);
                goto finish;
            }
            free_name = TRUE;
            memcpy(addr_ptr, out->from.raw.raw_val, addr_len);
        }
        else
            addr_ptr = (struct sockaddr *)out->from.raw.raw_val;
    }
    else
    {
        addr_ptr = from;
        addr_len = fromlen;
    }

    INIT_CHECKED_ARG(out->buf.buf_val, out->buf.buf_len, in->len);

    MAKE_CALL(out->retval = func(in->fd, out->buf.buf_val, in->len,
                                 send_recv_flags_rpc2h(in->flags), addr_ptr,
                                 out->fromlen.fromlen_len == 0 ? NULL :
                                    out->fromlen.fromlen_val));

    sockaddr_output_h2rpc(addr_ptr, addr_len,
                          out->fromlen.fromlen_len == 0 ? 0 :
                              *(out->fromlen.fromlen_val),
                          &(out->from));

finish:
    if (free_name)
        free(addr_ptr);
}
)



/*-------------- recv() ------------------------------*/

TARPC_FUNC(recv,
{
    COPY_ARG(buf);
},
{
    INIT_CHECKED_ARG(out->buf.buf_val, out->buf.buf_len, in->len);

    MAKE_CALL(out->retval = func(in->fd, out->buf.buf_val, in->len,
                                 send_recv_flags_rpc2h(in->flags)));
}
)

/*-------------- shutdown() ------------------------------*/

TARPC_FUNC(shutdown, {},
{
    MAKE_CALL(out->retval = func(in->fd, shut_how_rpc2h(in->how)));
}
)

/*--------------- fstat() -------------------------------*/



#define FSTAT_COPY(tobuf, outbuf) \
    tobuf->st_dev = outbuf.st_dev;             \
    tobuf->st_ino = outbuf.st_ino;             \
    tobuf->st_mode = outbuf.st_mode;           \
    tobuf->st_nlink = outbuf.st_nlink;         \
    tobuf->st_uid = outbuf.st_uid;             \
    tobuf->st_gid = outbuf.st_gid;             \
    tobuf->st_rdev = outbuf.st_rdev;           \
    tobuf->st_size = outbuf.st_size;           \
    tobuf->st_blksize = outbuf.st_blksize;     \
    tobuf->st_blocks = outbuf.st_blocks;       \
    tobuf->ifsock = S_ISSOCK(outbuf.st_mode);  \
    tobuf->iflnk = S_ISLNK(outbuf.st_mode);    \
    tobuf->ifreg = S_ISREG(outbuf.st_mode);    \
    tobuf->ifblk = S_ISBLK(outbuf.st_mode);    \
    tobuf->ifdir = S_ISDIR(outbuf.st_mode);    \
    tobuf->ifchr = S_ISCHR(outbuf.st_mode);    \
    tobuf->ififo = S_ISFIFO(outbuf.st_mode);   \
    tobuf->te_atime = outbuf.st_atime;         \
    tobuf->te_ctime = outbuf.st_ctime;         \
    tobuf->te_mtime = outbuf.st_mtime

int
te_fstat(tarpc_lib_flags lib_flags, int fd, rpc_stat *rpcbuf)
{
#if defined (__QNX__) || defined (__ANDROID__)
    api_func    stat_func;
    int         rc;
    struct stat buf;

    memset(&buf, 0, sizeof(buf));

    if ((rc = fstat(fd, &buf)) < 0)
        return rc;

    rpcbuf->te_atime = buf.st_atime;
    rpcbuf->te_ctime = buf.st_ctime;
    rpcbuf->te_mtime = buf.st_mtime;

    return 0;
#elif defined __linux__
    api_func    stat_func;
    int         rc;
    struct stat buf;

    memset(&buf, 0, sizeof(buf));
    if (tarpc_find_func(lib_flags, "__fxstat", &stat_func) != 0)
    {
        ERROR("Failed to find __fxstat function");
        return -1;
    }

    rc = stat_func(_STAT_VER, fd, &buf);
    if (rc < 0)
        return rc;

    FSTAT_COPY(rpcbuf, buf);
    return 0;
#else
    UNUSED(lib_flags);
    UNUSED(rpcbuf);

/*
 * #error "fstat family is not currently supported for non-linux unixes."
*/
    errno = EOPNOTSUPP;
    return -1;
#endif
}

int
te_fstat64(tarpc_lib_flags lib_flags, int fd, rpc_stat *rpcbuf)
{
/**
 * To have __USE_LARGEFILE64 defined in Linux, specify
 * -D_GNU_SOURCE (or other related feature test macro) in
 * TE_PLATFORM macro in your builder.conf
 */
#if defined __linux__ && defined __USE_LARGEFILE64
    api_func      stat_func;
    int           rc;
    struct stat64 buf;

    memset(&buf, 0, sizeof(buf));
    if (tarpc_find_func(lib_flags, "__fxstat64", &stat_func) != 0)
    {
        ERROR("Failed to find __fxstat64 function");
        return -1;
    }

    rc = stat_func(_STAT_VER, fd, &buf);
    if (rc < 0)
        return rc;

    FSTAT_COPY(rpcbuf, buf);
    return 0;
#else
/*
 * #error "fstat family is not currently supported for non-linux unixes."
 */
    UNUSED(lib_flags);
    UNUSED(fd);
    UNUSED(rpcbuf);

    ERROR("fstat64 is not supported");
    return -1;
#endif
}

TARPC_FUNC(te_fstat, {},
{
    MAKE_CALL(out->retval = func(in->common.lib_flags, in->fd, &out->buf));
}
)

TARPC_FUNC(te_fstat64, {},
{
    MAKE_CALL(out->retval = func(in->common.lib_flags, in->fd, &out->buf));
}
)

#undef FSTAT_COPY

#ifndef TE_POSIX_FS_PROVIDED
/*-------------- link() --------------------------------*/
TARPC_FUNC(link, {},
{
    TARPC_ENSURE_NOT_NULL(path1);
    TARPC_ENSURE_NOT_NULL(path2);
    MAKE_CALL(out->retval = func_ptr(in->path1.path1_val,
                                     in->path2.path2_val));
}
)

/*-------------- symlink() --------------------------------*/
TARPC_FUNC(symlink, {},
{
    TARPC_ENSURE_NOT_NULL(path1);
    TARPC_ENSURE_NOT_NULL(path2);
    MAKE_CALL(out->retval = func_ptr(in->path1.path1_val,
                                     in->path2.path2_val));
}
)

/*-------------- unlink() --------------------------------*/
TARPC_FUNC(unlink, {},
{
    TARPC_ENSURE_NOT_NULL(path);
    MAKE_CALL(out->retval = func_ptr(in->path.path_val));
}
)

/*-------------- rename() --------------------------------*/
TARPC_FUNC(rename, {},
{
    TARPC_ENSURE_NOT_NULL(path_old);
    TARPC_ENSURE_NOT_NULL(path_new);
    MAKE_CALL(out->retval = func_ptr(in->path_old.path_old_val,
                                     in->path_new.path_new_val));
}
)

/*-------------- mkdir() --------------------------------*/
TARPC_FUNC(mkdir, {},
{
    TARPC_ENSURE_NOT_NULL(path);
    MAKE_CALL(out->retval = func_ptr(in->path.path_val,
                                     file_mode_flags_rpc2h(in->mode)));
}
)

/*-------------- rmdir() --------------------------------*/
TARPC_FUNC(rmdir, {},
{
    TARPC_ENSURE_NOT_NULL(path);
    MAKE_CALL(out->retval = func_ptr(in->path.path_val));
}
)

#ifdef HAVE_SYS_STATVFS_H
/*-------------- fstatvfs()-----------------------------*/
TARPC_FUNC(fstatvfs, {},
{
    struct statvfs stat;

    MAKE_CALL(out->retval = func(in->fd, &stat));

    out->buf.f_bsize = stat.f_bsize;
    out->buf.f_blocks = stat.f_blocks;
    out->buf.f_bfree = stat.f_bfree;
}
)

/*-------------- statvfs()-----------------------------*/
TARPC_FUNC(statvfs, {},
{
    struct statvfs stat;

    TARPC_ENSURE_NOT_NULL(path);
    MAKE_CALL(out->retval = func_ptr(in->path.path_val, &stat));

    out->buf.f_bsize = stat.f_bsize;
    out->buf.f_blocks = stat.f_blocks;
    out->buf.f_bfree = stat.f_bfree;
}
)
#endif /* HAVE_SYS_STATVFS_H */

#ifdef HAVE_DIRENT_H
/* struct_dirent_props */
unsigned int
struct_dirent_props(void)
{
    unsigned int props = 0;

#ifdef HAVE_STRUCT_DIRENT_D_TYPE
    props |= RPC_DIRENT_HAVE_D_TYPE;
#endif
#if defined HAVE_STRUCT_DIRENT_D_OFF || defined HAVE_STRUCT_DIRENT_D_OFFSET
    props |= RPC_DIRENT_HAVE_D_OFF;
#endif
#ifdef HAVE_STRUCT_DIRENT_D_NAMELEN
    props |= RPC_DIRENT_HAVE_D_NAMLEN;
#endif
    props |= RPC_DIRENT_HAVE_D_INO;
    return props;
}

TARPC_FUNC(struct_dirent_props, {},
{
    MAKE_CALL(out->retval = func_void());
}
)
#endif /* HAVE_DIRENT_H */

/*-------------- opendir() --------------------------------*/
TARPC_FUNC(opendir, {},
{
    TARPC_ENSURE_NOT_NULL(path);
    MAKE_CALL(out->mem_ptr =
        rcf_pch_mem_alloc(func_ptr_ret_ptr(in->path.path_val)));
}
)

/*-------------- closedir() --------------------------------*/
TARPC_FUNC(closedir, {},
{
    MAKE_CALL(out->retval = func_ptr(rcf_pch_mem_get(in->mem_ptr)));
    rcf_pch_mem_free(in->mem_ptr);
}
)

/*-------------- readdir() --------------------------------*/
TARPC_FUNC(readdir, {},
{
    struct dirent *dent;

    MAKE_CALL(dent = (struct dirent *)
                        func_ptr(rcf_pch_mem_get(in->mem_ptr)));
    if (dent == NULL)
    {
        out->ret_null = TRUE;
    }
    else
    {
        tarpc_dirent *rpc_dent;

        rpc_dent = (tarpc_dirent *)calloc(1, sizeof(*rpc_dent));
        if (rpc_dent == NULL)
            out->common._errno = TE_RC(TE_TA_UNIX, TE_ENOMEM);
        else
        {
            out->dent.dent_len = 1;

            out->ret_null = FALSE;
            out->dent.dent_val = rpc_dent;

            rpc_dent->d_name.d_name_val = strdup(dent->d_name);
            rpc_dent->d_name.d_name_len = strlen(dent->d_name) + 1;
            rpc_dent->d_ino = dent->d_ino;
#ifdef HAVE_STRUCT_DIRENT_D_OFF
            rpc_dent->d_off = dent->d_off;
#elif defined HAVE_STRUCT_DIRENT_D_OFFSET
            rpc_dent->d_off = dent->d_offset;
#else
            rpc_dent->d_off = 0;
#endif

#ifdef HAVE_STRUCT_DIRENT_D_TYPE
            rpc_dent->d_type = d_type_h2rpc(dent->d_type);
#else
            rpc_dent->d_type = RPC_DT_UNKNOWN;
#endif
#ifdef HAVE_STRUCT_DIRENT_D_NAMELEN
            rpc_dent->d_namelen = dent->d_namelen;
#else
            rpc_dent->d_namelen = 0;
#endif
            rpc_dent->d_props = struct_dirent_props();
        }
    }
}
)
#endif

/*-------------- sendto() ------------------------------*/

TARPC_FUNC(sendto, {},
{
    PREPARE_ADDR(to, in->to, 0);

    INIT_CHECKED_ARG(in->buf.buf_val, in->buf.buf_len, 0);

    if (!(in->to.flags & TARPC_SA_RAW &&
          in->to.raw.raw_len > sizeof(struct sockaddr_storage)))
    {
        MAKE_CALL(out->retval = func(in->fd, in->buf.buf_val, in->len,
                                     send_recv_flags_rpc2h(in->flags),
                                     to, tolen));
    }
    else
    {
        MAKE_CALL(out->retval = func(in->fd, in->buf.buf_val, in->len,
                                     send_recv_flags_rpc2h(in->flags),
                                     (const struct sockaddr *)
                                                (in->to.raw.raw_val),
                                     in->to.raw.raw_len));
    }
}
)

/*-------------- send() ------------------------------*/

TARPC_FUNC(send, {},
{
    INIT_CHECKED_ARG(in->buf.buf_val, in->buf.buf_len, 0);

    MAKE_CALL(out->retval = func(in->fd, in->buf.buf_val, in->len,
                                 send_recv_flags_rpc2h(in->flags)));
}
)

/*-------------- read() ------------------------------*/

TARPC_FUNC(read,
{
    COPY_ARG(buf);
},
{
    INIT_CHECKED_ARG(out->buf.buf_val, out->buf.buf_len, in->len);

    MAKE_CALL(out->retval = func(in->fd, out->buf.buf_val, in->len));
}
)

/*-------------- read_via_splice() ------------------------------*/

tarpc_ssize_t
read_via_splice(tarpc_read_via_splice_in *in,
                tarpc_read_via_splice_out *out)
{
    api_func_ptr    pipe_func;
    api_func        splice_func;
    api_func        close_func;
    api_func        read_func;
    ssize_t         to_pipe;
    ssize_t         from_pipe = 0;
    int             pipefd[2];
    unsigned int    flags = 0;
    int             ret = 0;

#ifdef SPLICE_F_NONBLOCK
    flags = SPLICE_F_MOVE;
#endif

    if (tarpc_find_func(in->common.lib_flags, "pipe",
                        (api_func *)&pipe_func) != 0)
    {
        ERROR("%s(): Failed to resolve pipe() function", __FUNCTION__);
        return -1;
    }
    if (tarpc_find_func(in->common.lib_flags, "splice", &splice_func) != 0)
    {
        ERROR("%s(): Failed to resolve splice() function", __FUNCTION__);
        return -1;
    }
    if (tarpc_find_func(in->common.lib_flags, "close", &close_func) != 0)
    {
        ERROR("%s(): Failed to resolve close() function", __FUNCTION__);
        return -1;
    }
    if (tarpc_find_func(in->common.lib_flags, "read", &read_func) != 0)
    {
        ERROR("%s(): Failed to resolve read() function", __FUNCTION__);
        return -1;
    }

    if (pipe_func(pipefd) != 0)
    {
        ERROR("pipe() failed with error %r", TE_OS_RC(TE_TA_UNIX, errno));
        return -1;
    }
    if (in->fd == pipefd[0] || in->fd == pipefd[1])
    {
        ERROR("Aux pipe fd and in fd is the same",
              TE_OS_RC(TE_TA_UNIX, EFAULT));
        errno = EFAULT;
        ret = -1;
        goto read_via_splice_exit;
    }

    if ((to_pipe = splice_func(in->fd, NULL,
                               pipefd[1], NULL, in->len, flags)) < 0)
    {
        ERROR("splice() to pipe failed with error %r",
              TE_OS_RC(TE_TA_UNIX, errno));
        ret = -1;
        goto read_via_splice_exit;
    }
    if ((from_pipe = read_func(pipefd[0], out->buf.buf_val, in->len)) < 0)
    {
        ERROR("read() from pipe failed with error %r",
              TE_OS_RC(TE_TA_UNIX, errno));
        ret = -1;
        goto read_via_splice_exit;
    }
    if (to_pipe != from_pipe)
    {
        ERROR("read() and splice() calls return different amount of data",
              TE_OS_RC(TE_TA_UNIX, EMSGSIZE));
        errno = EMSGSIZE;
        ret = -1;
    }
read_via_splice_exit:
    if (close_func(pipefd[0]) < 0 ||
        close_func(pipefd[1]) < 0)
        ret = -1;
    return ret == -1 ? ret : from_pipe;
}

TARPC_FUNC(read_via_splice,
{
    COPY_ARG(buf);
},
{
    MAKE_CALL(out->retval = func_ptr(in, out));
}
)

/*-------------- write() ------------------------------*/

TARPC_FUNC(write, {},
{
    INIT_CHECKED_ARG(in->buf.buf_val, in->buf.buf_len, 0);

    MAKE_CALL(out->retval = func(in->fd, in->buf.buf_val, in->len));
}
)

/*-------------- write_via_splice() ------------------------------*/

tarpc_ssize_t
write_via_splice(tarpc_write_via_splice_in *in)
{
    api_func_ptr    pipe_func;
    api_func        splice_func;
    api_func        close_func;
    api_func        write_func;
    ssize_t         to_pipe;
    ssize_t         from_pipe = 0;
    int             pipefd[2];
    unsigned int    flags = 0;
    int             ret = 0;

#ifdef SPLICE_F_NONBLOCK
    flags = SPLICE_F_MOVE;
#endif

    if (tarpc_find_func(in->common.lib_flags, "pipe",
                        (api_func *)&pipe_func) != 0)
    {
        ERROR("%s(): Failed to resolve pipe() function", __FUNCTION__);
        return -1;
    }
    if (tarpc_find_func(in->common.lib_flags, "splice", &splice_func) != 0)
    {
        ERROR("%s(): Failed to resolve splice() function", __FUNCTION__);
        return -1;
    }
    if (tarpc_find_func(in->common.lib_flags, "close", &close_func) != 0)
    {
        ERROR("%s(): Failed to resolve close() function", __FUNCTION__);
        return -1;
    }
    if (tarpc_find_func(in->common.lib_flags, "write", &write_func) != 0)
    {
        ERROR("%s(): Failed to resolve write() function", __FUNCTION__);
        return -1;
    }

    if (pipe_func(pipefd) != 0)
    {
        ERROR("pipe() failed with error %r", TE_OS_RC(TE_TA_UNIX, errno));
        return -1;
    }
    if (in->fd == pipefd[0] || in->fd == pipefd[1])
    {
        ERROR("Aux pipe fd and in fd is the same",
              TE_OS_RC(TE_TA_UNIX, EFAULT));
        errno = EFAULT;
        ret = -1;
        goto write_via_splice_exit;
    }

    if ((to_pipe = write_func(pipefd[1], in->buf.buf_val, in->len)) < 0)
    {
        ERROR("write() to pipe failed with error %r",
              TE_OS_RC(TE_TA_UNIX, errno));
        ret = -1;
        goto write_via_splice_exit;
    }
    if ((from_pipe = splice_func(pipefd[0], NULL, in->fd, NULL,
                                 in->len, flags)) < 0)
    {
        ERROR("splice() from pipe failed with error %r",
              TE_OS_RC(TE_TA_UNIX, errno));
        ret = -1;
        goto write_via_splice_exit;
    }
    if (to_pipe != from_pipe)
    {
        ERROR("write() and splice() calls return different amount of data",
              TE_OS_RC(TE_TA_UNIX, EMSGSIZE));
        errno = EMSGSIZE;
        ret = -1;
    }
write_via_splice_exit:
    if (close_func(pipefd[0]) < 0 ||
        close_func(pipefd[1]) < 0)
        ret = -1;
    return ret == -1 ? ret : from_pipe;
}

TARPC_FUNC(write_via_splice, {},
{
    MAKE_CALL(out->retval = func_ptr(in));
}
)

/*------------ write_and_close() ----------------------*/
bool_t
_write_and_close_1_svc(tarpc_write_and_close_in *in,
                       tarpc_write_and_close_out *out,
                       struct svc_req *rqstp)
{
    api_func write_func;
    api_func close_func;
    int      rc = 0;

    UNUSED(rqstp);
    memset(out, 0, sizeof(*out));

    if (tarpc_find_func(in->common.lib_flags, "write", &write_func) != 0)
    {
        ERROR("Failed to find function \"write\"");
        out->retval =  -1;
    }
    else if (tarpc_find_func(in->common.lib_flags, "close",
                             &close_func) != 0)
    {
        ERROR("Failed to find function \"close\"");
        out->retval =  -1;
    }
    else
    {
        out->retval = write_func(in->fd, in->buf.buf_val, in->len);

        if (out->retval >= 0)
        {
            rc = close_func(in->fd);
            if (rc < 0)
                out->retval = rc;
        }
    }

    return TRUE;
}

/*-------------- readbuf() ------------------------------*/
ssize_t
readbuf(tarpc_readbuf_in *in)
{
    api_func read_func;

    if (tarpc_find_func(in->common.lib_flags, "read", &read_func) != 0)
    {
        ERROR("Failed to find function \"read\"");
        return -1;
    }

    return read_func(in->fd, rcf_pch_mem_get(in->buf) + in->off,
                     in->len);
}

TARPC_FUNC(readbuf, {},
{
    MAKE_CALL(out->retval = func_ptr(in));
}
)

/*-------------- recvbuf() ------------------------------*/
ssize_t
recvbuf(tarpc_recvbuf_in *in)
{
    api_func recv_func;

    if (tarpc_find_func(in->common.lib_flags, "recv", &recv_func) != 0)
    {
        ERROR("Failed to find function \"recv\"");
        return -1;
    }

    return recv_func(in->fd, rcf_pch_mem_get(in->buf) + in->off,
                     in->len, in->flags);
}

TARPC_FUNC(recvbuf, {},
{
    MAKE_CALL(out->retval = func_ptr(in));
}
)

/*-------------- writebuf() ------------------------------*/
ssize_t
writebuf(tarpc_writebuf_in *in)
{
    api_func write_func;

    if (tarpc_find_func(in->common.lib_flags, "write", &write_func) != 0)
    {
        ERROR("Failed to find function \"write\"");
        return -1;
    }
    return write_func(in->fd,
                      rcf_pch_mem_get(in->buf) + in->off,
                      in->len);
}

TARPC_FUNC(writebuf, {},
{
    MAKE_CALL(out->retval = func_ptr(in));
}
)

/*-------------- sendbuf() ------------------------------*/
ssize_t
sendbuf(tarpc_sendbuf_in *in)
{
    api_func send_func;

    if (tarpc_find_func(in->common.lib_flags, "send", &send_func) != 0)
    {
        ERROR("Failed to find function \"send\"");
        return -1;
    }
    return send_func(in->fd, rcf_pch_mem_get(in->buf) + in->off,
                     in->len, send_recv_flags_rpc2h(in->flags));
}

TARPC_FUNC(sendbuf, {},
{
    MAKE_CALL(out->retval = func_ptr(in));
}
)

/*------------ send_msg_more() --------------------------*/
ssize_t
send_msg_more(tarpc_send_msg_more_in *in)
{
    int res1, res2;

    api_func send_func;

    if (tarpc_find_func(in->common.lib_flags, "send", &send_func) != 0)
    {
        ERROR("Failed to find function \"send\"");
        return -1;
    }

    if (-1 == (res1 = send_func(in->fd, rcf_pch_mem_get(in->buf),
                                in->first_len, MSG_MORE)))
        return -1;

    if (-1 == (res2 = send_func(in->fd, rcf_pch_mem_get(in->buf) +
                                        in->first_len,
                                in->second_len, 0)))
        return -1;
    return res1 + res2;
}

TARPC_FUNC(send_msg_more, {},
{
    MAKE_CALL(out->retval = func_ptr(in));
}
)

/*------------ send_one_byte_many() --------------------------*/
ssize_t
send_one_byte_many(tarpc_send_one_byte_many_in *in)
{
    int      sent = 0;
    int      rc;
    char     buf = 'A';
    api_func send_func;

    struct timeval t, lim;

    if (tarpc_find_func(in->common.lib_flags, "send", &send_func) != 0)
    {
        ERROR("Failed to find function \"send\"");
        return -1;
    }

    gettimeofday(&lim, NULL);
    lim.tv_sec += in->duration;

    do {
        rc = send_func(in->fd, &buf, 1, MSG_DONTWAIT);
        if (rc < 0)
        {
          if (errno != EAGAIN)
              return sent;
          rc = 0;
        }
        sent += rc;

        gettimeofday(&t, NULL);
    } while (TIMEVAL_SUB(lim, t) > 0);

    return sent;
}

TARPC_FUNC(send_one_byte_many, {},
{
    MAKE_CALL(out->retval = func_ptr(in));
}
)

/*-------------- readv() ------------------------------*/

TARPC_FUNC(readv,
{
    if (out->vector.vector_len > RCF_RPC_MAX_IOVEC)
    {
        ERROR("Too long iovec is provided");
        out->common._errno = TE_RC(TE_TA_UNIX, TE_ENOMEM);
        return TRUE;
    }
    COPY_ARG(vector);
},
{
    struct iovec    iovec_arr[RCF_RPC_MAX_IOVEC];
    unsigned int    i;

    memset(iovec_arr, 0, sizeof(iovec_arr));
    for (i = 0; i < out->vector.vector_len; i++)
    {
        INIT_CHECKED_ARG(out->vector.vector_val[i].iov_base.iov_base_val,
                         out->vector.vector_val[i].iov_base.iov_base_len,
                         out->vector.vector_val[i].iov_len);
        iovec_arr[i].iov_base =
            out->vector.vector_val[i].iov_base.iov_base_val;
        iovec_arr[i].iov_len = out->vector.vector_val[i].iov_len;
    }
    INIT_CHECKED_ARG((char *)iovec_arr, sizeof(iovec_arr), 0);

    MAKE_CALL(out->retval = func(in->fd, iovec_arr, in->count));
}
)

/*-------------- writev() ------------------------------*/

TARPC_FUNC(writev,
{
    if (in->vector.vector_len > RCF_RPC_MAX_IOVEC)
    {
        ERROR("Too long iovec is provided");
        out->common._errno = TE_RC(TE_TA_UNIX, TE_ENOMEM);
        return TRUE;
    }
},
{
    struct iovec    iovec_arr[RCF_RPC_MAX_IOVEC];
    unsigned int    i;

    memset(iovec_arr, 0, sizeof(iovec_arr));
    for (i = 0; i < in->vector.vector_len; i++)
    {
        INIT_CHECKED_ARG(in->vector.vector_val[i].iov_base.iov_base_val,
                         in->vector.vector_val[i].iov_base.iov_base_len, 0);
        iovec_arr[i].iov_base =
            in->vector.vector_val[i].iov_base.iov_base_val;
        iovec_arr[i].iov_len = in->vector.vector_val[i].iov_len;
    }
    INIT_CHECKED_ARG((char *)iovec_arr, sizeof(iovec_arr), 0);

    MAKE_CALL(out->retval = func(in->fd, iovec_arr, in->count));
}
)

#ifndef TE_POSIX_FS_PROVIDED
/*-------------- lseek() ------------------------------*/

TARPC_FUNC(lseek, {},
{
    if (sizeof(off_t) == 4)
    {
        if (in->pos > UINT_MAX)
        {
            ERROR("'offset' value passed to lseek "
                  "exceeds 'off_t' data type range");
            out->common._errno = TE_RC(TE_TA_UNIX, TE_EINVAL);
        }
        else
        {
            MAKE_CALL(out->retval = func(in->fd, (off_t)in->pos,
                                         lseek_mode_rpc2h(in->mode)));
        }
    }
    else if (sizeof(off_t) == 8)
    {
        MAKE_CALL(out->retval = func_ret_int64(in->fd, in->pos,
                                               lseek_mode_rpc2h(in->mode)));
    }
    else
    {
        ERROR("Unexpected size of 'off_t' for lseek call");
        out->common._errno = TE_RC(TE_TA_UNIX, TE_EINVAL);
    }
})
#endif

/*-------------- fsync() ------------------------------*/

TARPC_FUNC(fsync, {},
{
    MAKE_CALL(out->retval = func(in->fd));
})


/*-------------- getsockname() ------------------------------*/
TARPC_FUNC(getsockname,
{
    COPY_ARG(len);
    COPY_ARG_ADDR(addr);
},
{
    PREPARE_ADDR(name, out->addr,
                 out->len.len_len == 0 ? 0 : *out->len.len_val);

    MAKE_CALL(out->retval = func(in->fd, name,
                                 out->len.len_len == 0 ? NULL :
                                 out->len.len_val));

    sockaddr_output_h2rpc(name, namelen,
                          out->len.len_len == 0 ? 0 :
                              *(out->len.len_val),
                          &(out->addr));
}
)

/*-------------- getpeername() ------------------------------*/

TARPC_FUNC(getpeername,
{
    COPY_ARG(len);
    COPY_ARG_ADDR(addr);
},
{
    PREPARE_ADDR(name, out->addr,
                 out->len.len_len == 0 ? 0 : *out->len.len_val);

    MAKE_CALL(out->retval = func(in->fd, name,
                                 out->len.len_len == 0 ? NULL :
                                 out->len.len_val));

    sockaddr_output_h2rpc(name, namelen,
                          out->len.len_len == 0 ? 0 :
                              *(out->len.len_val),
                          &(out->addr));
}
)

/*-------------- fd_set constructor ----------------------------*/

void
fd_set_new(tarpc_fd_set_new_out *out)
{
    RPC_PCH_MEM_WITH_NAMESPACE(ns, RPC_TYPE_NS_FD_SET, {
        fd_set *ptr = calloc(1, sizeof(fd_set));
        out->retval = RCF_PCH_MEM_INDEX_ALLOC(ptr, ns);
    });
}

TARPC_FUNC_STATIC(fd_set_new, {},
{
    MAKE_CALL(func(out));
})

/*-------------- fd_set destructor ----------------------------*/

te_errno
fd_set_delete(tarpc_fd_set_delete_in *in,
              tarpc_fd_set_delete_out *out)
{
    RPC_PCH_MEM_WITH_NAMESPACE(ns, RPC_TYPE_NS_FD_SET, {
        free(IN_FDSET_NS(ns));
        return RCF_PCH_MEM_INDEX_FREE(in->set, ns);
    });
    return out->common._errno;
}

TARPC_FUNC_STATIC(fd_set_delete, {},
{
    te_errno rc;
    MAKE_CALL(rc = func(in, out));
    if (out->common._errno == 0)
        out->common._errno = rc;
})

/*-------------- FD_ZERO --------------------------------*/

void
do_fd_zero(tarpc_do_fd_zero_in *in)
{
    RPC_PCH_MEM_WITH_NAMESPACE(ns, RPC_TYPE_NS_FD_SET, {
        FD_ZERO(IN_FDSET_NS(ns));
    });
}

TARPC_FUNC_STATIC(do_fd_zero, {},
{
    MAKE_CALL(func(in));
})

/*-------------- FD_SET --------------------------------*/

void
do_fd_set(tarpc_do_fd_set_in *in)
{
    RPC_PCH_MEM_WITH_NAMESPACE(ns, RPC_TYPE_NS_FD_SET, {
        FD_SET(in->fd, IN_FDSET_NS(ns));
    });
}

TARPC_FUNC_STATIC(do_fd_set, {},
{
    MAKE_CALL(func(in));
})

/*-------------- FD_CLR --------------------------------*/

void
do_fd_clr(tarpc_do_fd_clr_in *in)
{
    RPC_PCH_MEM_WITH_NAMESPACE(ns, RPC_TYPE_NS_FD_SET, {
        FD_CLR(in->fd, IN_FDSET_NS(ns));
    });
}

TARPC_FUNC_STATIC(do_fd_clr, {},
{
    MAKE_CALL(func(in));
})

/*-------------- FD_ISSET --------------------------------*/

void
do_fd_isset(tarpc_do_fd_isset_in *in,
            tarpc_do_fd_isset_out *out)
{
    RPC_PCH_MEM_WITH_NAMESPACE(ns, RPC_TYPE_NS_FD_SET, {
        out->retval = FD_ISSET(in->fd, IN_FDSET_NS(ns));
    });
}

TARPC_FUNC_STATIC(do_fd_isset, {},
{
    MAKE_CALL(func(in, out));
})

/*-------------- select() --------------------------------*/

TARPC_FUNC(select,
{
    COPY_ARG(timeout);
},
{
    fd_set *rfds;
    fd_set *wfds;
    fd_set *efds;
    struct timeval tv;
    static rpc_ptr_id_namespace ns = RPC_PTR_ID_NS_INVALID;

    out->retval = -1;
    RCF_PCH_MEM_NS_CREATE_IF_NEEDED_RETURN(&ns, RPC_TYPE_NS_FD_SET, );

    if (out->timeout.timeout_len > 0)
        TARPC_CHECK_RC(timeval_rpc2h(out->timeout.timeout_val, &tv));

    if (out->common._errno != 0)
        return;

    RCF_PCH_MEM_INDEX_TO_PTR_RPC(rfds, in->readfds, ns, );
    RCF_PCH_MEM_INDEX_TO_PTR_RPC(wfds, in->writefds, ns, );
    RCF_PCH_MEM_INDEX_TO_PTR_RPC(efds, in->exceptfds, ns, );

    MAKE_CALL(out->retval = func(in->n, rfds, wfds, efds,
                    out->timeout.timeout_len == 0 ? NULL : &tv));

    if (out->timeout.timeout_len > 0)
        TARPC_CHECK_RC(timeval_h2rpc(
                &tv, out->timeout.timeout_val));
    if (TE_RC_GET_ERROR(out->common._errno) == TE_EH2RPC)
        out->retval = -1;
}
)

/*-------------- if_nametoindex() --------------------------------*/

TARPC_FUNC(if_nametoindex, {},
{
    INIT_CHECKED_ARG(in->ifname.ifname_val, in->ifname.ifname_len, 0);
    MAKE_CALL(out->ifindex = func_ptr(in->ifname.ifname_val));
}
)

/*-------------- if_indextoname() --------------------------------*/

TARPC_FUNC(if_indextoname,
{
    COPY_ARG(ifname);
},
{
    if (out->ifname.ifname_val == NULL ||
        out->ifname.ifname_len >= IF_NAMESIZE)
    {
        char *name;

        MAKE_CALL(name = (char *)func_ret_ptr(in->ifindex,
                                              out->ifname.ifname_val));

        if (name != NULL && name != out->ifname.ifname_val)
        {
            ERROR("if_indextoname() returned incorrect pointer");
            out->common._errno = TE_RC(TE_TA_UNIX, TE_ECORRUPTED);
        }
    }
    else
    {
        ERROR("if_indextoname() cannot be called with 'ifname' location "
              "size less than IF_NAMESIZE");
        out->common._errno = TE_RC(TE_TA_UNIX, TE_EINVAL);
    }
}
)

#if HAVE_STRUCT_IF_NAMEINDEX
/*-------------- if_nameindex() ------------------------------*/

TARPC_FUNC(if_nameindex, {},
{
    struct if_nameindex *ret;
    tarpc_if_nameindex  *arr = NULL;

    int i = 0;

    MAKE_CALL(ret = (struct if_nameindex *)func_void_ret_ptr());

    if (ret != NULL)
    {
        int j;

        out->mem_ptr = rcf_pch_mem_alloc(ret);
        while (ret[i++].if_index != 0);
        arr = (tarpc_if_nameindex *)calloc(sizeof(*arr) * i, 1);
        if (arr == NULL)
        {
            out->common._errno = TE_RC(TE_TA_UNIX, TE_ENOMEM);
        }
        else
        {
            for (j = 0; j < i - 1; j++)
            {
                arr[j].ifindex = ret[j].if_index;
                arr[j].ifname.ifname_val = strdup(ret[j].if_name);
                if (arr[j].ifname.ifname_val == NULL)
                {
                    for (j--; j >= 0; j--)
                        free(arr[j].ifname.ifname_val);
                    free(arr);
                    out->common._errno = TE_RC(TE_TA_UNIX, TE_ENOMEM);
                    arr = NULL;
                    i = 0;
                    break;
                }
                arr[j].ifname.ifname_len = strlen(ret[j].if_name) + 1;
            }
        }
    }
    out->ptr.ptr_val = arr;
    out->ptr.ptr_len = i;
}
)

/*-------------- if_freenameindex() ----------------------------*/

TARPC_FUNC(if_freenameindex, {},
{
    MAKE_CALL(func_ptr(rcf_pch_mem_get(in->mem_ptr)));
    rcf_pch_mem_free(in->mem_ptr);
}
)
#endif /* HAVE_STRUCT_IF_NAMEINDEX */

/*-------------- sigset_t constructor ---------------------------*/

bool_t
_sigset_new_1_svc(tarpc_sigset_new_in *in, tarpc_sigset_new_out *out,
                  struct svc_req *rqstp)
{
    sigset_t *set;

    UNUSED(rqstp);
    UNUSED(in);

    memset(out, 0, sizeof(*out));

    errno = 0;
    if ((set = (sigset_t *)calloc(1, sizeof(sigset_t))) == NULL)
    {
        out->common._errno = TE_RC(TE_TA_UNIX, TE_ENOMEM);
    }
    else
    {
        out->common._errno = RPC_ERRNO;
        out->set = rcf_pch_mem_alloc(set);
    }

    return TRUE;
}

/*-------------- sigset_t destructor ----------------------------*/

bool_t
_sigset_delete_1_svc(tarpc_sigset_delete_in *in,
                     tarpc_sigset_delete_out *out,
                     struct svc_req *rqstp)
{
    UNUSED(rqstp);

    memset(out, 0, sizeof(*out));

    errno = 0;
    free(IN_SIGSET);
    rcf_pch_mem_free(in->set);
    out->common._errno = RPC_ERRNO;

    return TRUE;
}

/*-------------- sigemptyset() ------------------------------*/

TARPC_FUNC(sigemptyset, {},
{
    MAKE_CALL(out->retval = func_ptr(IN_SIGSET));
}
)

/*-------------- sigpendingt() ------------------------------*/

TARPC_FUNC(sigpending, {},
{
    MAKE_CALL(out->retval = func_ptr(IN_SIGSET));
}
)

/*-------------- sigsuspend() ------------------------------*/

TARPC_FUNC(sigsuspend, {},
{
    MAKE_CALL(out->retval = func_ptr(IN_SIGSET));
}
)

/*-------------- sigfillset() ------------------------------*/

TARPC_FUNC(sigfillset, {},
{
    MAKE_CALL(out->retval = func_ptr(IN_SIGSET));
}
)

/*-------------- sigaddset() -------------------------------*/

TARPC_FUNC(sigaddset, {},
{
    MAKE_CALL(out->retval = func_ptr(IN_SIGSET, signum_rpc2h(in->signum)));
}
)

/*-------------- sigdelset() -------------------------------*/

TARPC_FUNC(sigdelset, {},
{
    MAKE_CALL(out->retval = func_ptr(IN_SIGSET, signum_rpc2h(in->signum)));
}
)

/*-------------- sigismember() ------------------------------*/

TARPC_FUNC(sigismember, {},
{
    INIT_CHECKED_ARG((char *)(IN_SIGSET), sizeof(sigset_t), 0);
    MAKE_CALL(out->retval = func_ptr(IN_SIGSET, signum_rpc2h(in->signum)));
}
)

/*-------------- sigprocmask() ------------------------------*/
TARPC_FUNC(sigprocmask, {},
{
    INIT_CHECKED_ARG((char *)IN_SIGSET, sizeof(sigset_t), 0);
    MAKE_CALL(out->retval = func(sighow_rpc2h(in->how), IN_SIGSET,
                                 (sigset_t *)rcf_pch_mem_get(in->oldset)));
}
)

/*-------------- sigset_cmp() ------------------------------*/

/**
 * Compare two signal masks.
 *
 * @param sig_first     The first signal mask
 * @param sig_second    The second signal mask
 *
 * @return -1, 0 or 1 as a result of comparison
 */
int
sigset_cmp(sigset_t *sig_first, sigset_t *sig_second)
{
    int          i;
    int          in_first;
    int          in_second;
    int          saved_errno = errno;

    for (i = 1; i <= SIGRTMAX; i++)
    {
        in_first = sigismember(sig_first, i);
        in_second = sigismember(sig_second, i);
        if (in_first != in_second)
        {
            errno = saved_errno;
            return (in_first < in_second) ? -1 : 1;
        }
    }

    errno = saved_errno;
    return 0;
}

TARPC_FUNC(sigset_cmp, {},
{
    sigset_t    *sig1 = (sigset_t *)rcf_pch_mem_get(in->first_set);
    sigset_t    *sig2 = (sigset_t *)rcf_pch_mem_get(in->second_set);

    MAKE_CALL(out->retval = func_ptr(sig1, sig2));
}
)

/*-------------- kill() --------------------------------*/

TARPC_FUNC(kill, {},
{
    MAKE_CALL(out->retval = func(in->pid, signum_rpc2h(in->signum)));
}
)

/*-------------- pthread_kill() ------------------------*/

TARPC_FUNC(pthread_kill, {},
{
    MAKE_CALL(out->retval = func(in->tid, signum_rpc2h(in->signum)));
}
)

/*-------------- tgkill() ------------------------------*/

/**
 * Use tgkill() system call.
 *
 * @param tgid      Thread GID
 * @param tid       Thread ID
 * @param sig       Signal to be sent
 *
 * @return Status code
 */
int
call_tgkill(int tgid, int tid, int sig)
{
#ifndef SYS_tgkill
    UNUSED(tgid);
    UNUSED(tid);
    UNUSED(sig);

    ERROR("tgkill() is not defined");
    errno = ENOENT;
    return -1;
#else
    return syscall(SYS_tgkill, tgid, tid, sig);
#endif
}

TARPC_FUNC(call_tgkill, {},
{
    MAKE_CALL(out->retval = func(in->tgid, in->tid,
                                 signum_rpc2h(in->sig)));
}
)

/*-------------- gettid() ------------------------------*/

/**
 * Use gettid() system call.
 *
 * @return Thread ID or -1
 */
int
call_gettid()
{
#ifndef SYS_gettid
    ERROR("gettid() is not defined");
    errno = ENOENT;
    return -1;
#else
    return syscall(SYS_gettid);
#endif
}

TARPC_FUNC(call_gettid, {},
{
    MAKE_CALL(out->retval = func_void());
}
)

/*-------------- waitpid() --------------------------------*/

TARPC_FUNC(waitpid, {},
{
    int             st;
    rpc_wait_status r_st;
    pid_t (*real_func)(pid_t pid, int *status, int options) = func;

    if (!(in->options & RPC_WSYSTEM))
        real_func = ta_waitpid;
    MAKE_CALL(out->pid = real_func(in->pid, &st,
                                   waitpid_opts_rpc2h(in->options)));
    r_st = wait_status_h2rpc(st);
    out->status_flag = r_st.flag;
    out->status_value = r_st.value;
}
)

/*-------------- ta_kill_death() --------------------------------*/

TARPC_FUNC(ta_kill_death, {},
{
    MAKE_CALL(out->retval = func(in->pid));
}
)

/*-------------- ta_kill_and_wait() -----------------------------*/

TARPC_FUNC(ta_kill_and_wait, {},
{
    MAKE_CALL(out->retval = func(in->pid, signum_rpc2h(in->sig), in->timeout));
}
)

sigset_t rpcs_received_signals;

/* See description in unix_internal.h */
void
signal_registrar(int signum)
{
    sigaddset(&rpcs_received_signals, signum);
}

TARPC_FUNC_STANDALONE(signal_registrar_cleanup, {},
{
    int rpc_signum;
    int native_signum;

    for (rpc_signum = RPC_SIG_ZERO + 1; rpc_signum != RPC_SIGUNKNOWN;
         rpc_signum++)
    {
        native_signum = signum_rpc2h(rpc_signum);

        sigdelset(&rpcs_received_signals, native_signum);
    }
})

/* Lastly received signal information */
tarpc_siginfo_t last_siginfo;

/* See description in unix_internal.h */
void
signal_registrar_siginfo(int signum, siginfo_t *siginfo, void *context)
{
#define COPY_SI_FIELD(_field) \
    last_siginfo.sig_ ## _field = siginfo->si_ ## _field

    UNUSED(context);

    sigaddset(&rpcs_received_signals, signum);
    memset(&last_siginfo, 0, sizeof(last_siginfo));

    COPY_SI_FIELD(signo);
    COPY_SI_FIELD(errno);
    COPY_SI_FIELD(code);
#ifdef HAVE_SIGINFO_T_SI_TRAPNO
    COPY_SI_FIELD(trapno);
#endif
    COPY_SI_FIELD(pid);
    COPY_SI_FIELD(uid);
    COPY_SI_FIELD(status);
#ifdef HAVE_SIGINFO_T_SI_UTIME
    COPY_SI_FIELD(utime);
#endif
#ifdef HAVE_SIGINFO_T_SI_STIME
    COPY_SI_FIELD(stime);
#endif

    /** 
     * FIXME: si_value, si_ptr and si_addr fields are not
     * supported yet
     */

#ifdef HAVE_SIGINFO_T_SI_INT
    COPY_SI_FIELD(int);
#endif
#ifdef HAVE_SIGINFO_T_SI_OVERRUN
    COPY_SI_FIELD(overrun);
#endif
#ifdef HAVE_SIGINFO_T_SI_TIMERID
    COPY_SI_FIELD(timerid);
#endif
#ifdef HAVE_SIGINFO_T_SI_BAND
    COPY_SI_FIELD(band);
#endif
#ifdef HAVE_SIGINFO_T_SI_FD
    COPY_SI_FIELD(fd);
#endif

#ifdef HAVE_SIGINFO_T_SI_ADDR_LSB
    COPY_SI_FIELD(addr_lsb);
#endif

#undef COPY_SI_FIELD
}


/*-------------- signal() --------------------------------*/

TARPC_FUNC(signal,
{
    if (in->signum == RPC_SIGINT)
    {
        out->common._errno = TE_RC(TE_TA_UNIX, TE_EPERM);
        return TRUE;
    }
},
{
    sighandler_t handler;

    if ((out->common._errno = name2handler(in->handler,
                                           (void **)&handler)) == 0)
    {
        int     signum = signum_rpc2h(in->signum);
        void   *old_handler;

        MAKE_CALL(old_handler = func_ret_ptr(signum, handler));

        out->handler = handler2name(old_handler);
        if (old_handler != SIG_ERR)
        {
            /*
             * Delete signal from set of received signals when
             * signal registrar is set for the signal.
             */
            if ((handler == signal_registrar) &&
                RPC_IS_ERRNO_RPC(out->common._errno))
            {
                sigdelset(&rpcs_received_signals, signum);
            }
        }
    }
}
)

/*-------------- bsd_signal() --------------------------------*/

/*
 * bsd_signal() declaration in /usr/include/signal.h may be disabled
 * with recent libc because it was removed in POSIX.1-2008.
 */
#ifdef __USE_XOPEN2K8
extern sighandler_t bsd_signal(int signum, sighandler_t handler);
#endif

TARPC_FUNC(bsd_signal,
{
    if (in->signum == RPC_SIGINT)
    {
        out->common._errno = TE_RC(TE_TA_UNIX, TE_EPERM);
        return TRUE;
    }
},
{
    sighandler_t handler;

    if ((out->common._errno = name2handler(in->handler,
                                           (void **)&handler)) == 0)
    {
        int     signum = signum_rpc2h(in->signum);
        void   *old_handler;

        MAKE_CALL(old_handler = func_ret_ptr(signum, handler));

        out->handler = handler2name(old_handler);
        if (old_handler != SIG_ERR)
        {

            /*
             * Delete signal from set of received signals when
             * signal registrar is set for the signal.
             */
            if ((handler == signal_registrar) &&
                RPC_IS_ERRNO_RPC(out->common._errno))
            {
                sigdelset(&rpcs_received_signals, signum);
            }
        }
    }
}
)

/*-------------- sysv_signal() --------------------------------*/

TARPC_FUNC(sysv_signal,
{
    if (in->signum == RPC_SIGINT)
    {
        out->common._errno = TE_RC(TE_TA_UNIX, TE_EPERM);
        return TRUE;
    }
},
{
    sighandler_t handler;

    if ((out->common._errno = name2handler(in->handler,
                                           (void **)&handler)) == 0)
    {
        int     signum = signum_rpc2h(in->signum);
        void   *old_handler;

        MAKE_CALL(old_handler = func_ret_ptr(signum, handler));

        out->handler = handler2name(old_handler);
        if (old_handler != SIG_ERR)
        {
            /*
             * Delete signal from set of received signals when
             * signal registrar is set for the signal.
             */
            if ((handler == signal_registrar) &&
                RPC_IS_ERRNO_RPC(out->common._errno))
            {
                sigdelset(&rpcs_received_signals, signum);
            }
        }
    }
}
)

/*-------------- siginterrupt() --------------------------------*/

TARPC_FUNC(siginterrupt, {},
{
    MAKE_CALL(out->retval = func(signum_rpc2h(in->signum), in->flag));
}
)


/*-------------- sigaction() --------------------------------*/

/** Return opaque value of sa_restorer field of @p sa. */
static uint64_t
get_sa_restorer(struct sigaction *sa)
{
#if HAVE_STRUCT_SIGACTION_SA_RESTORER
    return (uint64_t)sa->sa_restorer;
#else
    UNUSED(sa);
    return 0;
#endif
}

/** Set opaque value @p restorer to sa_restorer field of @p sa. */
static void
set_sa_restorer(struct sigaction *sa, uint64_t restorer)
{
#if HAVE_STRUCT_SIGACTION_SA_RESTORER
    sa->sa_restorer = (void *)restorer;
#else
    UNUSED(sa);
    UNUSED(restorer);
#endif
}


TARPC_FUNC(sigaction,
{
    if (in->signum == RPC_SIGINT)
    {
        out->common._errno = TE_RC(TE_TA_UNIX, TE_EPERM);
        return TRUE;
    }
    COPY_ARG(oldact);
},
{
    tarpc_sigaction  *out_oldact = out->oldact.oldact_val;

    int               signum = signum_rpc2h(in->signum);
    struct sigaction  act;
    struct sigaction *p_act = NULL;
    struct sigaction  oldact;
    struct sigaction *p_oldact = NULL;
    sigset_t         *oldact_mask = NULL;

    memset(&act, 0, sizeof(act));
    memset(&oldact, 0, sizeof(oldact));

    if (in->act.act_len != 0)
    {
        tarpc_sigaction *in_act = in->act.act_val;
        sigset_t        *act_mask;

        p_act = &act;

        act.sa_flags = sigaction_flags_rpc2h(in_act->flags);
        act_mask = (sigset_t *) rcf_pch_mem_get(in_act->mask);
        if (act_mask == NULL)
        {
            out->common._errno = TE_RC(TE_TA_UNIX, TE_EFAULT);
            out->retval = -1;
            goto finish;
        }
        act.sa_mask = *act_mask;

        out->common._errno =
            name2handler(in_act->handler,
                         (act.sa_flags & SA_SIGINFO) ?
                         (void **)&(act.sa_sigaction) :
                         (void **)&(act.sa_handler));

        if (out->common._errno != 0)
        {
            out->retval = -1;
            goto finish;
        }

        set_sa_restorer(&act, in_act->restorer);
    }

    if (out->oldact.oldact_len != 0)
    {
        p_oldact = &oldact;

        oldact.sa_flags = sigaction_flags_rpc2h(out_oldact->flags);
        if ((out_oldact->mask != RPC_NULL) &&
            (oldact_mask =
                (sigset_t *) rcf_pch_mem_get(out_oldact->mask)) == NULL)
        {
            out->common._errno = TE_RC(TE_TA_UNIX, TE_EFAULT);
            out->retval = -1;
            goto finish;
        }
        if (oldact_mask != NULL)
            oldact.sa_mask = *oldact_mask;

        out->common._errno =
            name2handler(out_oldact->handler,
                         (oldact.sa_flags & SA_SIGINFO) ?
                         (void **)&(oldact.sa_sigaction) :
                         (void **)&(oldact.sa_handler));

        if (out->common._errno != 0)
        {
            ERROR("Cannot convert incoming `oldact.sa_handler` function name "
                  "'%s' to handler: %r", out_oldact->handler,
                  out->common._errno);
            out->retval = -1;
            goto finish;
        }

        set_sa_restorer(&oldact, out_oldact->restorer);
    }

    MAKE_CALL(out->retval = func(signum, p_act, p_oldact));

    if ((out->retval == 0) && (p_act != NULL) &&
        (((p_act->sa_flags & SA_SIGINFO) ?
              (void *)(act.sa_sigaction) :
              (void *)(act.sa_handler)) == signal_registrar))
    {
        /*
         * Delete signal from set of received signals when
         * signal registrar is set for the signal.
         */
        sigdelset(&rpcs_received_signals, signum);
    }

    if (p_oldact != NULL)
    {
        out_oldact->flags = sigaction_flags_h2rpc(oldact.sa_flags);
        if (oldact_mask != NULL)
            *oldact_mask = oldact.sa_mask;
        out_oldact->handler = handler2name((oldact.sa_flags & SA_SIGINFO) ?
                                           (void *)oldact.sa_sigaction :
                                           (void *)oldact.sa_handler);
        out_oldact->restorer = get_sa_restorer(&oldact);
    }

    finish:
    ;
}
)

/** Convert tarpc_stack_t to stack_t.
 *
 * @param tarpc_s   Pointer to TARPC structure
 * @param h_s       Pointer to native structure
 *
 * @return @c 0 on success or @c -1
 * */
int
stack_t_tarpc2h(tarpc_stack_t *tarpc_s, stack_t *h_s)
{
    if (tarpc_s == NULL || h_s == NULL)
        return -1;

    h_s->ss_sp = rcf_pch_mem_get(tarpc_s->ss_sp);
    h_s->ss_flags = sigaltstack_flags_rpc2h(tarpc_s->ss_flags);
    h_s->ss_size = tarpc_s->ss_size;

    return 0;
}

/** Convert stack_t to tarpc_stack_t.
 *
 * @param h_s       Pointer to native structure
 * @param tarpc_s   Pointer to TARPC structure
 *
 * @return @c 0 on success or @c -1
 * */
int
stack_t_h2tarpc(stack_t *h_s, tarpc_stack_t *tarpc_s)
{
    if (tarpc_s == NULL || h_s == NULL)
        return -1;

    tarpc_s->ss_sp = rcf_pch_mem_get_id(h_s->ss_sp);
    if (tarpc_s->ss_sp == 0 && h_s->ss_sp != NULL)
        tarpc_s->ss_sp = RPC_UNKNOWN_ADDR;
    tarpc_s->ss_flags = sigaltstack_flags_h2rpc(h_s->ss_flags);
    tarpc_s->ss_size = h_s->ss_size;

    return 0;
}

/*-------------- sigaltstack() -----------------------------*/
TARPC_FUNC(sigaltstack,
{
    COPY_ARG(oss);
},
{
    tarpc_stack_t      *out_ss = NULL;

    stack_t      ss;
    stack_t      oss;
    stack_t     *ss_arg = NULL;
    stack_t     *oss_arg = NULL;

    memset(&ss, 0, sizeof(ss));
    memset(&oss, 0, sizeof(ss));

    if (in->ss.ss_len != 0)
    {
        stack_t_tarpc2h(in->ss.ss_val, &ss);
        ss_arg = &ss;
    }

    if (out->oss.oss_len != 0)
    {
        out_ss = out->oss.oss_val;
        stack_t_tarpc2h(out->oss.oss_val, &oss);
        oss_arg = &oss;
    }

    MAKE_CALL(out->retval = func_ptr(ss_arg, oss_arg));

    if (oss_arg != NULL)
        stack_t_h2tarpc(oss_arg, out_ss);
})

/*-------------- setsockopt() ------------------------------*/

#if HAVE_STRUCT_IPV6_MREQ_IPV6MR_IFINDEX
#define IPV6MR_IFINDEX  ipv6mr_ifindex
#elif HAVE_STRUCT_IPV6_MREQ_IPV6MR_INTERFACE
#define IPV6MR_IFINDEX  ipv6mr_interface
#else
#error No interface index in struct ipv6_mreq
#endif

typedef union sockopt_param {
    int                   integer;
    char                 *str;
    struct timeval        tv;
    struct linger         linger;
    struct in_addr        addr;
    struct in6_addr       addr6;
    struct ip_mreq        mreq;
    struct ip_mreq_source mreq_source;
#if HAVE_STRUCT_IP_MREQN
    struct ip_mreqn       mreqn;
#endif
    struct ipv6_mreq      mreq6;
#if HAVE_STRUCT_TCP_INFO
    struct tcp_info       tcpi;
#endif
#if HAVE_STRUCT_GROUP_REQ
    struct group_req      gr_req;
#endif
} sockopt_param;

static void
tarpc_setsockopt(tarpc_setsockopt_in *in, tarpc_setsockopt_out *out,
                 sockopt_param *param, socklen_t *optlen)
{
    option_value   *in_optval = in->optval.optval_val;

    switch (in_optval->opttype)
    {
        case OPT_INT:
        {
            param->integer = in_optval->option_value_u.opt_int;
            *optlen = sizeof(int);

            if (in->level == RPC_SOL_IP &&
                in->optname == RPC_IP_MTU_DISCOVER)
                param->integer = mtu_discover_arg_rpc2h(param->integer);
#ifdef HAVE_LINUX_NET_TSTAMP_H
            if (in->level == RPC_SOL_SOCKET &&
                in->optname == RPC_SO_TIMESTAMPING)
                param->integer = hwtstamp_instr_rpc2h(param->integer);
#endif
            break;
        }

        case OPT_TIMEVAL:
        {
            param->tv.tv_sec =
                in_optval->option_value_u.opt_timeval.tv_sec;
            param->tv.tv_usec =
                in_optval->option_value_u.opt_timeval.tv_usec;
            *optlen = sizeof(param->tv);
            break;
        }

        case OPT_LINGER:
        {
            param->linger.l_onoff =
                in_optval->option_value_u.opt_linger.l_onoff;
            param->linger.l_linger =
                in_optval->option_value_u.opt_linger.l_linger;
            *optlen = sizeof(param->linger);
            break;
        }

        case OPT_MREQ:
        {
            memcpy(&param->mreq.imr_multiaddr,
                   &in_optval->option_value_u.opt_mreq.imr_multiaddr,
                   sizeof(param->mreq.imr_multiaddr));
            param->mreq.imr_multiaddr.s_addr =
                htonl(param->mreq.imr_multiaddr.s_addr);
            memcpy(&param->mreq.imr_interface,
                   &in_optval->option_value_u.opt_mreq.imr_address,
                   sizeof(param->mreq.imr_interface));
            param->mreq.imr_interface.s_addr =
                htonl(param->mreq.imr_interface.s_addr);
            *optlen = sizeof(param->mreq);
            break;
        }

        case OPT_MREQ_SOURCE:
        {
            memcpy((char *)&(param->mreq_source.imr_multiaddr),
                   &in_optval->option_value_u.opt_mreq_source.imr_multiaddr,
                   sizeof(param->mreq_source.imr_multiaddr));
            param->mreq_source.imr_multiaddr.s_addr =
                htonl(param->mreq_source.imr_multiaddr.s_addr);

            memcpy((char *)&(param->mreq_source.imr_interface),
                   &in_optval->option_value_u.opt_mreq_source.imr_interface,
                   sizeof(param->mreq_source.imr_interface));
            param->mreq_source.imr_interface.s_addr =
                htonl(param->mreq_source.imr_interface.s_addr);

            memcpy((char *)&(param->mreq_source.imr_sourceaddr),
                  &in_optval->option_value_u.opt_mreq_source.imr_sourceaddr,
                   sizeof(param->mreq_source.imr_sourceaddr));
            param->mreq_source.imr_sourceaddr.s_addr =
                htonl(param->mreq_source.imr_sourceaddr.s_addr);

            *optlen = sizeof(param->mreq_source);
            break;
        }

        case OPT_MREQN:
        {
#if HAVE_STRUCT_IP_MREQN
            memcpy((char *)&(param->mreqn.imr_multiaddr),
                   &in_optval->option_value_u.opt_mreqn.imr_multiaddr,
                   sizeof(param->mreqn.imr_multiaddr));
            param->mreqn.imr_multiaddr.s_addr =
                htonl(param->mreqn.imr_multiaddr.s_addr);
            memcpy((char *)&(param->mreqn.imr_address),
                   &in_optval->option_value_u.opt_mreqn.imr_address,
                   sizeof(param->mreqn.imr_address));
            param->mreqn.imr_address.s_addr =
                htonl(param->mreqn.imr_address.s_addr);

            param->mreqn.imr_ifindex =
                in_optval->option_value_u.opt_mreqn.imr_ifindex;
            *optlen = sizeof(param->mreqn);
            break;
#else
            ERROR("'struct ip_mreqn' is not defined");
            out->common._errno = TE_RC(TE_TA_UNIX, TE_EOPNOTSUPP);
            out->retval = -1;
            break;
#endif
        }
        case OPT_MREQ6:
        {
            memcpy(&(param->mreq6.ipv6mr_multiaddr),
                   &in_optval->option_value_u.opt_mreq6.
                       ipv6mr_multiaddr.ipv6mr_multiaddr_val,
                   sizeof(struct in6_addr));
            param->mreq6.ipv6mr_interface =
                in_optval->option_value_u.opt_mreq6.ipv6mr_ifindex;
            *optlen = sizeof(param->mreq6);
            break;
        }

        case OPT_IPADDR:
        {
            memcpy(&param->addr, &in_optval->option_value_u.opt_ipaddr,
                   sizeof(struct in_addr));
            param->addr.s_addr = htonl(param->addr.s_addr);
            *optlen = sizeof(param->addr);
            break;
        }

        case OPT_IPADDR6:
        {
            memcpy(&param->addr6, in_optval->option_value_u.opt_ipaddr6,
                   sizeof(struct in6_addr));
            *optlen = sizeof(param->addr6);
            break;
        }

        case OPT_GROUP_REQ:
        {
#if HAVE_STRUCT_GROUP_REQ
            sockaddr_rpc2h(&in_optval->option_value_u.
                           opt_group_req.gr_group,
                           (struct sockaddr *)&(param->gr_req.gr_group),
                           sizeof(param->gr_req.gr_group), NULL, NULL);
            param->gr_req.gr_interface =
                in_optval->option_value_u.opt_group_req.gr_interface;
            *optlen = sizeof(param->gr_req);
            break;
#else
            ERROR("'struct group_req' is not defined");
            out->common._errno = TE_RC(TE_TA_UNIX, TE_EOPNOTSUPP);
            out->retval = -1;
            break;
#endif
        }

        default:
            ERROR("incorrect option type %d is received",
                  in_optval->opttype);
            out->common._errno = TE_RC(TE_TA_UNIX, TE_EINVAL);
            out->retval = -1;
            break;
    }
}

TARPC_FUNC(setsockopt,
{},
{
    if (in->optval.optval_val == NULL)
    {
        MAKE_CALL(out->retval = func(in->s, socklevel_rpc2h(in->level),
                                     sockopt_rpc2h(in->optname),
                                     in->raw_optval.raw_optval_val,
                                     in->raw_optlen));
    }
    else
    {
        sockopt_param  opt;
        socklen_t      optlen;

        tarpc_setsockopt(in, out, &opt, &optlen);
        if (out->retval == 0)
        {
            uint8_t    *val;
            socklen_t   len;

            if (in->raw_optval.raw_optval_val != NULL)
            {
                len = optlen + in->raw_optlen;
                val = malloc(len);
                assert(val != NULL);
                memcpy(val, &opt, optlen);
                memcpy(val + optlen, in->raw_optval.raw_optval_val,
                       in->raw_optval.raw_optval_len);
            }
            else
            {
                len = optlen;
                val = (uint8_t *)&opt;
            }

            INIT_CHECKED_ARG(val, len, 0);

            MAKE_CALL(out->retval = func(in->s, socklevel_rpc2h(in->level),
                                         sockopt_rpc2h(in->optname),
                                         val, len));

            if (val != (uint8_t *)&opt)
                free(val);
        }
    }
}
)


/*-------------- getsockopt() ------------------------------*/

#define COPY_TCP_INFO_FIELD(_name) \
    do {                                          \
        out->optval.optval_val[0].option_value_u. \
            opt_tcp_info._name = info->_name;     \
    } while (0)

#define CONVERT_TCP_INFO_FIELD(_name, _func) \
    do {                                             \
        out->optval.optval_val[0].option_value_u.    \
            opt_tcp_info._name = _func(info->_name); \
    } while (0)

static socklen_t
tarpc_sockoptlen(const option_value *optval)
{
    switch (optval->opttype)
    {
        case OPT_INT:
            return sizeof(int);

        case OPT_TIMEVAL:
            return sizeof(struct timeval);

        case OPT_LINGER:
            return sizeof(struct linger);

        case OPT_MREQN:
#if HAVE_STRUCT_IP_MREQN
            return sizeof(struct ip_mreqn);
#endif

        case OPT_MREQ:
            return sizeof(struct ip_mreq);

        case OPT_MREQ_SOURCE:
            return sizeof(struct ip_mreq_source);

        case OPT_MREQ6:
            return sizeof(struct ipv6_mreq);

        case OPT_IPADDR:
            return sizeof(struct in_addr);

        case OPT_IPADDR6:
            return sizeof(struct in6_addr);

#if HAVE_STRUCT_TCP_INFO
        case OPT_TCP_INFO:
            return sizeof(struct tcp_info);
#endif

        default:
            ERROR("incorrect option type %d is received",
                  optval->opttype);
            return 0;
    }
}

static void
tarpc_getsockopt(tarpc_getsockopt_in *in, tarpc_getsockopt_out *out,
                 const void *opt, socklen_t optlen)
{
    option_value   *out_optval = out->optval.optval_val;

    if (out_optval->opttype == OPT_MREQN
#if HAVE_STRUCT_IP_MREQN
        && optlen < (socklen_t)sizeof(struct ip_mreqn)
#endif
        )
    {
        out_optval->opttype = OPT_MREQ;
    }
    if (out_optval->opttype == OPT_MREQ &&
        optlen < (socklen_t)sizeof(struct ip_mreq))
    {
        out_optval->opttype = OPT_IPADDR;
    }

    switch (out_optval->opttype)
    {
        case OPT_INT:
        {
            /*
             * SO_ERROR socket option keeps the value of the last
             * pending error occurred on the socket, so that we should
             * convert its value to host independend representation,
             * which is RPC errno
             */
            if (in->level == RPC_SOL_SOCKET &&
                in->optname == RPC_SO_ERROR)
            {
                *(int *)opt = errno_h2rpc(*(int *)opt);
            }
            /*
             * SO_TYPE and SO_STYLE socket option keeps the value of
             * socket type they are called for, so that we should
             * convert its value to host independend representation,
             * which is RPC socket type
             */
            else if (in->level == RPC_SOL_SOCKET &&
                     in->optname == RPC_SO_TYPE)
            {
                *(int *)opt = socktype_h2rpc(*(int *)opt);
            }
            else if (in->level == RPC_SOL_SOCKET &&
                     in->optname == RPC_SO_PROTOCOL)
            {
                *(int *)opt = proto_h2rpc(*(int *)opt);
            }
            else if (in->level == RPC_SOL_IP &&
                     in->optname == RPC_IP_MTU_DISCOVER)
            {
                *(int *)opt = mtu_discover_arg_h2rpc(*(int *)opt);
            }

            out_optval->option_value_u.opt_int = *(int *)opt;
            break;
        }

        case OPT_TIMEVAL:
        {
            struct timeval *tv = (struct timeval *)opt;

            out_optval->option_value_u.opt_timeval.tv_sec = tv->tv_sec;
            out_optval->option_value_u.opt_timeval.tv_usec = tv->tv_usec;
            break;
        }

        case OPT_LINGER:
        {
            struct linger *linger = (struct linger *)opt;

            out_optval->option_value_u.opt_linger.l_onoff =
                linger->l_onoff;
            out_optval->option_value_u.opt_linger.l_linger =
                linger->l_linger;
            break;
        }

        case OPT_MREQN:
        {
#if HAVE_STRUCT_IP_MREQN
            struct ip_mreqn *mreqn = (struct ip_mreqn *)opt;

            memcpy(&out_optval->option_value_u.opt_mreqn.imr_multiaddr,
                   &(mreqn->imr_multiaddr), sizeof(mreqn->imr_multiaddr));
            out_optval->option_value_u.opt_mreqn.imr_multiaddr =
                ntohl(out_optval->option_value_u.opt_mreqn.imr_multiaddr);
            memcpy(&out_optval->option_value_u.opt_mreqn.imr_address,
                   &(mreqn->imr_address), sizeof(mreqn->imr_address));
            out_optval->option_value_u.opt_mreqn.imr_address =
                ntohl(out_optval->option_value_u.opt_mreqn.imr_address);
            out_optval->option_value_u.opt_mreqn.imr_ifindex =
                mreqn->imr_ifindex;
#else
            ERROR("'struct ip_mreqn' is not defined");
            out->common._errno = TE_RC(TE_TA_UNIX, TE_EOPNOTSUPP);
            out->retval = -1;
#endif
            break;
        }

        case OPT_MREQ:
        {
            struct ip_mreq *mreq = (struct ip_mreq *)opt;

            memcpy(&out_optval->option_value_u.opt_mreq.imr_multiaddr,
                   &(mreq->imr_multiaddr), sizeof(mreq->imr_multiaddr));
            out_optval->option_value_u.opt_mreq.imr_multiaddr =
                ntohl(out_optval->option_value_u.opt_mreq.imr_multiaddr);
            memcpy(&out_optval->option_value_u.opt_mreq.imr_address,
                   &(mreq->imr_interface), sizeof(mreq->imr_interface));
            out_optval->option_value_u.opt_mreq.imr_address =
                ntohl(out_optval->option_value_u.opt_mreq.imr_address);
            break;
        }

        case OPT_MREQ_SOURCE:
        {
            struct ip_mreq_source *mreq = (struct ip_mreq_source *)opt;

            memcpy(&out_optval->option_value_u.opt_mreq_source.
                   imr_multiaddr,
                   &(mreq->imr_multiaddr), sizeof(mreq->imr_multiaddr));
            out_optval->option_value_u.opt_mreq_source.imr_multiaddr =
                ntohl(out_optval->option_value_u.opt_mreq_source.
                      imr_multiaddr);

            memcpy(&out_optval->option_value_u.opt_mreq_source.
                   imr_interface,
                   &(mreq->imr_interface), sizeof(mreq->imr_interface));
            out_optval->option_value_u.opt_mreq_source.imr_interface =
                ntohl(out_optval->option_value_u.opt_mreq_source.
                      imr_interface);

            memcpy(&out_optval->option_value_u.opt_mreq_source.
                   imr_sourceaddr,
                   &(mreq->imr_sourceaddr), sizeof(mreq->imr_sourceaddr));
            out_optval->option_value_u.opt_mreq_source.imr_sourceaddr =
                ntohl(out_optval->option_value_u.opt_mreq_source.
                      imr_sourceaddr);
            break;
        }

        case OPT_MREQ6:
        {
            struct ipv6_mreq *mreq6 = (struct ipv6_mreq *)opt;

            memcpy(&out_optval->option_value_u.opt_mreq6.ipv6mr_multiaddr,
                   &(mreq6->ipv6mr_multiaddr), sizeof(struct ipv6_mreq));
            out_optval->option_value_u.opt_mreq6.ipv6mr_ifindex =
                mreq6->IPV6MR_IFINDEX;
            break;
        }

        case OPT_IPADDR:
            memcpy(&out_optval->option_value_u.opt_ipaddr,
                   opt, sizeof(struct in_addr));
            out_optval->option_value_u.opt_ipaddr =
                ntohl(out_optval->option_value_u.opt_ipaddr);
            break;

        case OPT_IPADDR6:
            memcpy(out_optval->option_value_u.opt_ipaddr6,
                   opt, sizeof(struct in6_addr));
            break;

        case OPT_TCP_INFO:
        {
#if HAVE_STRUCT_TCP_INFO
            struct tcp_info *info = (struct tcp_info *)opt;

            CONVERT_TCP_INFO_FIELD(tcpi_state, tcp_state_h2rpc);
            CONVERT_TCP_INFO_FIELD(tcpi_ca_state, tcp_ca_state_h2rpc);
            COPY_TCP_INFO_FIELD(tcpi_retransmits);
            COPY_TCP_INFO_FIELD(tcpi_probes);
            COPY_TCP_INFO_FIELD(tcpi_backoff);
            CONVERT_TCP_INFO_FIELD(tcpi_options, tcpi_options_h2rpc);
            COPY_TCP_INFO_FIELD(tcpi_snd_wscale);
            COPY_TCP_INFO_FIELD(tcpi_rcv_wscale);
            COPY_TCP_INFO_FIELD(tcpi_rto);
            COPY_TCP_INFO_FIELD(tcpi_ato);
            COPY_TCP_INFO_FIELD(tcpi_snd_mss);
            COPY_TCP_INFO_FIELD(tcpi_rcv_mss);
            COPY_TCP_INFO_FIELD(tcpi_unacked);
            COPY_TCP_INFO_FIELD(tcpi_sacked);
            COPY_TCP_INFO_FIELD(tcpi_lost);
            COPY_TCP_INFO_FIELD(tcpi_retrans);
            COPY_TCP_INFO_FIELD(tcpi_fackets);
            COPY_TCP_INFO_FIELD(tcpi_last_data_sent);
            COPY_TCP_INFO_FIELD(tcpi_last_ack_sent);
            COPY_TCP_INFO_FIELD(tcpi_last_data_recv);
            COPY_TCP_INFO_FIELD(tcpi_last_ack_recv);
            COPY_TCP_INFO_FIELD(tcpi_pmtu);
            COPY_TCP_INFO_FIELD(tcpi_rcv_ssthresh);
            COPY_TCP_INFO_FIELD(tcpi_rtt);
            COPY_TCP_INFO_FIELD(tcpi_rttvar);
            COPY_TCP_INFO_FIELD(tcpi_snd_ssthresh);
            COPY_TCP_INFO_FIELD(tcpi_snd_cwnd);
            COPY_TCP_INFO_FIELD(tcpi_advmss);
            COPY_TCP_INFO_FIELD(tcpi_reordering);
#if HAVE_STRUCT_TCP_INFO_TCPI_RCV_RTT
            COPY_TCP_INFO_FIELD(tcpi_rcv_rtt);
            COPY_TCP_INFO_FIELD(tcpi_rcv_space);
            COPY_TCP_INFO_FIELD(tcpi_total_retrans);
#endif

#else
            ERROR("'struct tcp_info' is not defined");
            out->common._errno = TE_RC(TE_TA_UNIX, TE_EOPNOTSUPP);
            out->retval = -1;
#endif
            break;
        }

        case OPT_IP_PKTOPTIONS:
        {
#define OPTVAL out_optval->option_value_u.opt_ip_pktoptions. \
                                            opt_ip_pktoptions_val
#define OPTLEN out_optval->option_value_u.opt_ip_pktoptions. \
                                            opt_ip_pktoptions_len
            if (optlen > 0)
            {
                int                  rc;

                rc = msg_control_h2rpc((uint8_t *)opt, optlen,
                                       &OPTVAL, &OPTLEN,
                                       NULL, NULL);
                if (rc != 0)
                {
                    ERROR("Failed to process IP_PKTOPTIONS value");
                    out->retval = -1;
                    out->common._errno = TE_RC(TE_TA_UNIX, rc);
                    break;
                }
            }

            break;
#undef OPTVAL
#undef OPTLEN
        }

        default:
            ERROR("incorrect option type %d is received",
                  out_optval->opttype);
            break;
    }
}

TARPC_FUNC(getsockopt,
{
    COPY_ARG(optval);
    COPY_ARG(raw_optval);
    COPY_ARG(raw_optlen);
},
{
    if (out->optval.optval_val == NULL)
    {

        INIT_CHECKED_ARG(out->raw_optval.raw_optval_val,
                         out->raw_optval.raw_optval_len,
                         out->raw_optlen.raw_optlen_val == NULL ? 0 :
                                        *(out->raw_optlen.raw_optlen_val));

        MAKE_CALL(out->retval = func(in->s, socklevel_rpc2h(in->level),
                                     sockopt_rpc2h(in->optname),
                                     out->raw_optval.raw_optval_val,
                                     out->raw_optlen.raw_optlen_val));

        if (in->level == RPC_SOL_IP && in->optname == RPC_IP_PKTOPTIONS)
        {
            out->optval.optval_len = 1;
            out->optval.optval_val = calloc(1,
                                            sizeof(struct option_value));
            assert(out->optval.optval_val != NULL);

            out->optval.optval_val[0].opttype = OPT_IP_PKTOPTIONS;
            out->optval.optval_val[0].option_value_u.opt_ip_pktoptions.
                        opt_ip_pktoptions_val = NULL;
            out->optval.optval_val[0].option_value_u.opt_ip_pktoptions.
                        opt_ip_pktoptions_len = 0;

            if (out->retval >= 0)
                tarpc_getsockopt(in, out, out->raw_optval.raw_optval_val,
                                 out->raw_optlen.raw_optlen_val == NULL ?
                                 0 : *(out->raw_optlen.raw_optlen_val));
        }
    }
    else
    {
        socklen_t   optlen = tarpc_sockoptlen(out->optval.optval_val);
        socklen_t   rlen = optlen + out->raw_optval.raw_optval_len;
        socklen_t   len = optlen +
                          (out->raw_optlen.raw_optlen_val == NULL ? 0 :
                               *out->raw_optlen.raw_optlen_val);
        void       *buf = calloc(1, rlen);

        assert(buf != NULL);
        INIT_CHECKED_ARG(buf, rlen, len);

        MAKE_CALL(out->retval =
                      func(in->s, socklevel_rpc2h(in->level),
                           sockopt_rpc2h(in->optname), buf, &len));

        tarpc_getsockopt(in, out, buf, len);
        free(buf);
    }

}
)

#undef COPY_TCP_INFO_FIELD
#undef CONVERT_TCP_INFO_FIELD

/*-------------- pselect() --------------------------------*/

TARPC_FUNC(pselect,
{
    COPY_ARG(timeout);
},
{
    out->retval = -1;
    RPC_PCH_MEM_WITH_NAMESPACE(ns, RPC_TYPE_NS_FD_SET, {
        struct timespec tv;

        if (out->timeout.timeout_len > 0)
        {
            tv.tv_sec = out->timeout.timeout_val[0].tv_sec;
            tv.tv_nsec = out->timeout.timeout_val[0].tv_nsec;
        }
        if (out->common._errno == 0)
        {
            fd_set *rfds = RCF_PCH_MEM_INDEX_MEM_TO_PTR(in->readfds, ns);
            fd_set *wfds = RCF_PCH_MEM_INDEX_MEM_TO_PTR(in->writefds, ns);
            fd_set *efds = RCF_PCH_MEM_INDEX_MEM_TO_PTR(in->exceptfds, ns);
            sigset_t *sigmask = rcf_pch_mem_get(in->sigmask);
            /*
             * The pointer may be a NULL and, therefore, contain
             * uninitialized data, but we want to check that the data are
             * unchanged even in this case.
             */
            INIT_CHECKED_ARG(sigmask, sizeof(sigset_t), 0);

            MAKE_CALL(out->retval = func(in->n, rfds, wfds, efds,
                            out->timeout.timeout_len == 0 ? NULL : &tv,
                            sigmask));

            if (out->timeout.timeout_len > 0)
            {
                out->timeout.timeout_val[0].tv_sec = tv.tv_sec;
                out->timeout.timeout_val[0].tv_nsec = tv.tv_nsec;
            }
        }

#ifdef __linux__
        if (out->retval >= 0 && out->common.errno_changed &&
            out->common._errno == RPC_ENOSYS)
        {
            WARN("pselect() returned non-negative value, but changed "
                 "errno to ENOSYS");
            out->common.errno_changed = 0;
        }
#endif
    });
}
)

/*-------------- fcntl() --------------------------------*/

TARPC_FUNC(fcntl,
{
    COPY_ARG(arg);
},
{
    long int_arg;

    if (in->cmd == RPC_F_GETFD || in->cmd == RPC_F_GETFL ||
        in->cmd == RPC_F_GETSIG
#if defined (F_GETPIPE_SZ)
        || in->cmd == RPC_F_GETPIPE_SZ
#endif
        )
        MAKE_CALL(out->retval = func(in->fd, fcntl_rpc2h(in->cmd)));
#if defined (F_GETOWN_EX) && defined (F_SETOWN_EX)
    else if (in->cmd == RPC_F_GETOWN_EX || in->cmd == RPC_F_SETOWN_EX)
    {
        struct f_owner_ex foex_arg;

        foex_arg.type =
            out->arg.arg_val[0].fcntl_request_u.req_f_owner_ex.type;
        foex_arg.pid =
            out->arg.arg_val[0].fcntl_request_u.req_f_owner_ex.pid;
        MAKE_CALL(out->retval = func(in->fd, fcntl_rpc2h(in->cmd),
                                     &foex_arg));
        out->arg.arg_val[0].fcntl_request_u.req_f_owner_ex.type =
            foex_arg.type;
        out->arg.arg_val[0].fcntl_request_u.req_f_owner_ex.pid =
            foex_arg.pid;
    }
#endif
    else
    {
        int_arg = out->arg.arg_val[0].fcntl_request_u.req_int;
        if (in->cmd == RPC_F_SETFL)
            int_arg = fcntl_flags_rpc2h(int_arg);
        else if (in->cmd == RPC_F_SETSIG)
            int_arg = signum_rpc2h(int_arg);
        MAKE_CALL(out->retval =
                    func(in->fd, fcntl_rpc2h(in->cmd), int_arg));
    }

    if (in->cmd == RPC_F_GETFL)
        out->retval = fcntl_flags_h2rpc(out->retval);
    else if (in->cmd == RPC_F_GETSIG)
        out->retval = signum_h2rpc(out->retval);
}
)


/*-------------- ioctl() --------------------------------*/

typedef union ioctl_param {
    int              integer;
    struct timeval   tv;
    struct timespec  ts;
    struct ifreq     ifreq;
    struct ifconf    ifconf;
    struct arpreq    arpreq;
#ifdef HAVE_STRUCT_SG_IO_HDR
    struct sg_io_hdr sg;
#endif
} ioctl_param;

static void
tarpc_ioctl_pre(tarpc_ioctl_in *in, tarpc_ioctl_out *out,
                ioctl_param *req, checked_arg_list *arglist)
{
    size_t  reqlen;

    assert(in != NULL);
    assert(out != NULL);
    assert(req != NULL);

    switch (out->req.req_val[0].type)
    {
        case IOCTL_INT:
            reqlen = sizeof(int);
            req->integer = out->req.req_val[0].ioctl_request_u.req_int;
            break;

        case IOCTL_TIMEVAL:
            reqlen = sizeof(struct timeval);
            req->tv.tv_sec =
                out->req.req_val[0].ioctl_request_u.req_timeval.tv_sec;
            req->tv.tv_usec =
                out->req.req_val[0].ioctl_request_u.req_timeval.tv_usec;
            break;

        case IOCTL_TIMESPEC:
            reqlen = sizeof(struct timespec);
            req->ts.tv_sec =
                out->req.req_val[0].ioctl_request_u.req_timespec.tv_sec;
            req->ts.tv_nsec =
                out->req.req_val[0].ioctl_request_u.req_timespec.tv_nsec;
            break;

        case IOCTL_IFREQ:
        {
            reqlen = sizeof(struct ifreq);

            /* Copy the whole 'ifr_name' buffer, not just strcpy() */
            memcpy(req->ifreq.ifr_name,
                   out->req.req_val[0].ioctl_request_u.req_ifreq.
                       rpc_ifr_name.rpc_ifr_name_val,
                   sizeof(req->ifreq.ifr_name));

            if (in->code != RPC_SIOCGIFNAME)
                INIT_CHECKED_ARG(req->ifreq.ifr_name,
                                 strlen(req->ifreq.ifr_name) + 1, 0);

            switch (in->code)
            {
                case RPC_SIOCSIFFLAGS:
                    req->ifreq.ifr_flags =
                        if_fl_rpc2h((uint32_t)(unsigned short int)
                            out->req.req_val[0].ioctl_request_u.
                                req_ifreq.rpc_ifr_flags);
                    break;

                    /* QNX does not support SIOCGIFNAME */
#ifdef SIOCGIFNAME
                case RPC_SIOCGIFNAME:
#if SOLARIS
                    req->ifreq.ifr_index =
                        out->req.req_val[0].ioctl_request_u.
                        req_ifreq.rpc_ifr_ifindex;
#else
                    req->ifreq.ifr_ifindex =
                        out->req.req_val[0].ioctl_request_u.
                        req_ifreq.rpc_ifr_ifindex;
#endif
                    break;
#endif /* SIOCGIFNAME */

                case RPC_SIOCSIFMTU:
#if HAVE_STRUCT_IFREQ_IFR_MTU
                    req->ifreq.ifr_mtu =
                        out->req.req_val[0].ioctl_request_u.
                        req_ifreq.rpc_ifr_mtu;
#else
                    WARN("'struct ifreq' has no 'ifr_mtu'");
#endif
                    break;

                case RPC_SIOCSIFADDR:
                case RPC_SIOCSIFNETMASK:
                case RPC_SIOCSIFBRDADDR:
                case RPC_SIOCSIFDSTADDR:
                    sockaddr_rpc2h(&(out->req.req_val[0].
                        ioctl_request_u.req_ifreq.rpc_ifr_addr),
                        &(req->ifreq.ifr_addr),
                        sizeof(req->ifreq.ifr_addr), NULL, NULL);
                   break;

#if HAVE_LINUX_ETHTOOL_H
                case RPC_SIOCETHTOOL:
                    ethtool_data_rpc2h(
                                    &(out->req.req_val[0].ioctl_request_u.
                                      req_ifreq.rpc_ifr_ethtool),
                                    &req->ifreq.ifr_data);
                    break;
#endif /* HAVE_LINUX_ETHTOOL_H */
#if HAVE_LINUX_NET_TSTAMP_H
                case RPC_SIOCSHWTSTAMP:
                case RPC_SIOCGHWTSTAMP:
                    hwtstamp_config_data_rpc2h(
                                    &(out->req.req_val[0].ioctl_request_u.
                                      req_ifreq.rpc_ifr_hwstamp),
                                    &req->ifreq.ifr_data);
                    break;
#endif
            }
            break;
        }
        case IOCTL_IFCONF:
        {
            char *buf = NULL;
            int   buflen = out->req.req_val[0].ioctl_request_u.
                           req_ifconf.nmemb * sizeof(struct ifreq) +
                           out->req.req_val[0].ioctl_request_u.
                           req_ifconf.extra;

            reqlen = sizeof(req->ifconf);

            if (buflen > 0 && (buf = calloc(1, buflen + 64)) == NULL)
            {
                ERROR("Out of memory");
                out->common._errno = TE_RC(TE_TA_UNIX, TE_ENOMEM);
                return;
            }
            req->ifconf.ifc_buf = buf;
            req->ifconf.ifc_len = buflen;

            if (buf != NULL)
                INIT_CHECKED_ARG(buf, buflen + 64, buflen);
            break;
        }

        case IOCTL_ARPREQ:
            reqlen = sizeof(req->arpreq);

            /* Copy protocol address for all requests */
            sockaddr_rpc2h(&(out->req.req_val[0].ioctl_request_u.
                                 req_arpreq.rpc_arp_pa),
                           &(req->arpreq.arp_pa),
                           sizeof(req->arpreq.arp_pa), NULL, NULL);
            if (in->code == RPC_SIOCSARP)
            {
                /* Copy HW address */
                sockaddr_rpc2h(&(out->req.req_val[0].ioctl_request_u.
                                     req_arpreq.rpc_arp_ha),
                               &(req->arpreq.arp_ha),
                               sizeof(req->arpreq.arp_ha), NULL, NULL);
                /* Copy ARP flags */
                req->arpreq.arp_flags =
                    arp_fl_rpc2h(out->req.req_val[0].ioctl_request_u.
                                     req_arpreq.rpc_arp_flags);
            }

#if HAVE_STRUCT_ARPREQ_ARP_DEV
            if (in->code == RPC_SIOCGARP)
            {
                /* Copy device */
                strcpy(req->arpreq.arp_dev,
                       out->req.req_val[0].ioctl_request_u.
                           req_arpreq.rpc_arp_dev.rpc_arp_dev_val);
            }
#endif
            break;
#ifdef HAVE_STRUCT_SG_IO_HDR
        case IOCTL_SGIO:
            {
                size_t psz = getpagesize();
                reqlen = sizeof(struct sg_io_hdr);

                req->sg.interface_id = out->req.req_val[0].ioctl_request_u.
                    req_sgio.interface_id;
                req->sg.dxfer_direction = out->req.req_val[0].
                    ioctl_request_u.req_sgio.dxfer_direction;
                req->sg.cmd_len = out->req.req_val[0].ioctl_request_u.
                    req_sgio.cmd_len;
                req->sg.mx_sb_len = out->req.req_val[0].ioctl_request_u.
                    req_sgio.mx_sb_len;
                req->sg.iovec_count = out->req.req_val[0].ioctl_request_u.
                    req_sgio.iovec_count;

                req->sg.dxfer_len = out->req.req_val[0].ioctl_request_u.
                    req_sgio.dxfer_len;

                req->sg.flags = out->req.req_val[0].ioctl_request_u.
                    req_sgio.flags;

                req->sg.dxferp = calloc(req->sg.dxfer_len + psz, 1);
                if ((req->sg.flags & SG_FLAG_DIRECT_IO) ==
                    SG_FLAG_DIRECT_IO)
                {
                    req->sg.dxferp =
                        (unsigned char *)
                        (((unsigned long)req->sg.dxferp + psz - 1) &
                                          (~(psz - 1)));
                }
                memcpy(req->sg.dxferp, out->req.req_val[0].ioctl_request_u.
                       req_sgio.dxferp.dxferp_val,
                       req->sg.dxfer_len);

                req->sg.cmdp = calloc(req->sg.cmd_len, 1);
                memcpy(req->sg.cmdp, out->req.req_val[0].ioctl_request_u.
                       req_sgio.cmdp.cmdp_val,
                       req->sg.cmd_len);

                req->sg.sbp = calloc(req->sg.mx_sb_len, 1);
                memcpy(req->sg.sbp, out->req.req_val[0].ioctl_request_u.
                       req_sgio.sbp.sbp_val,
                       req->sg.mx_sb_len);


                req->sg.timeout = out->req.req_val[0].ioctl_request_u.
                    req_sgio.timeout;
                req->sg.pack_id = out->req.req_val[0].ioctl_request_u.
                    req_sgio.pack_id;

                break;
            }
#endif /* HAVE_STRUCT_SG_IO_HDR */
        default:
            ERROR("Incorrect request type %d is received",
                  out->req.req_val[0].type);
            out->common._errno = TE_RC(TE_TA_UNIX, TE_EINVAL);
            return;
    }
    if (in->access == IOCTL_WR)
        INIT_CHECKED_ARG(req, reqlen, 0);
}

static void
tarpc_ioctl_post(tarpc_ioctl_in *in, tarpc_ioctl_out *out,
                 ioctl_param *req)
{
    switch (out->req.req_val[0].type)
    {
        case IOCTL_INT:
            out->req.req_val[0].ioctl_request_u.req_int = req->integer;
            break;

        case IOCTL_TIMEVAL:
            out->req.req_val[0].ioctl_request_u.req_timeval.tv_sec =
                req->tv.tv_sec;
            out->req.req_val[0].ioctl_request_u.req_timeval.tv_usec =
                req->tv.tv_usec;
            break;

        case IOCTL_TIMESPEC:
            out->req.req_val[0].ioctl_request_u.req_timespec.tv_sec =
                req->ts.tv_sec;
            out->req.req_val[0].ioctl_request_u.req_timespec.tv_nsec =
                req->ts.tv_nsec;
            break;

        case IOCTL_IFREQ:
            switch (in->code)
            {
                case RPC_SIOCGIFFLAGS:
                case RPC_SIOCSIFFLAGS:
                    out->req.req_val[0].ioctl_request_u.req_ifreq.
                        rpc_ifr_flags = if_fl_h2rpc(
                            (uint32_t)(unsigned short int)
                                req->ifreq.ifr_flags);
                    break;

                case RPC_SIOCGIFMTU:
                case RPC_SIOCSIFMTU:
#if HAVE_STRUCT_IFREQ_IFR_MTU
                    out->req.req_val[0].ioctl_request_u.req_ifreq.
                        rpc_ifr_mtu = req->ifreq.ifr_mtu;
#else
                    WARN("'struct ifreq' has no 'ifr_mtu'");
#endif
                    break;

                case RPC_SIOCGIFNAME:
                    memcpy(out->req.req_val[0].ioctl_request_u.req_ifreq.
                           rpc_ifr_name.rpc_ifr_name_val,
                           req->ifreq.ifr_name,
                           sizeof(req->ifreq.ifr_name));
                    out->req.req_val[0].ioctl_request_u.req_ifreq.
                            rpc_ifr_name.rpc_ifr_name_len =
                            sizeof(req->ifreq.ifr_name);
                    break;

                    /* QNX does not support SIOCGIFINDEX */
#ifdef SIOCGIFINDEX
                case RPC_SIOCGIFINDEX:
#if SOLARIS
                    out->req.req_val[0].ioctl_request_u.req_ifreq.
                            rpc_ifr_ifindex = req->ifreq.ifr_index;
#else
                    out->req.req_val[0].ioctl_request_u.req_ifreq.
                            rpc_ifr_ifindex = req->ifreq.ifr_ifindex;
#endif
                    break;
#endif /* SIOCGIFINDEX */

                case RPC_SIOCGIFADDR:
                case RPC_SIOCSIFADDR:
                case RPC_SIOCGIFNETMASK:
                case RPC_SIOCSIFNETMASK:
                case RPC_SIOCGIFBRDADDR:
                case RPC_SIOCSIFBRDADDR:
                case RPC_SIOCGIFDSTADDR:
                case RPC_SIOCSIFDSTADDR:
                case RPC_SIOCGIFHWADDR:
                    TE_IOCTL_AF_LOCAL2ETHER(req->ifreq.ifr_addr.sa_family);
                    sockaddr_output_h2rpc(&(req->ifreq.ifr_addr),
                                          sizeof(req->ifreq.ifr_addr),
                                          sizeof(req->ifreq.ifr_addr),
                                          &(out->req.req_val[0].
                                              ioctl_request_u.
                                              req_ifreq.rpc_ifr_addr));
                    break;

#if HAVE_LINUX_ETHTOOL_H
                case RPC_SIOCETHTOOL:
                    ethtool_data_h2rpc(
                                    &(out->req.req_val[0].ioctl_request_u.
                                      req_ifreq.rpc_ifr_ethtool),
                                    req->ifreq.ifr_data);
                    free(req->ifreq.ifr_data);
                    break;
#endif /* HAVE_LINUX_ETHTOOL_H */
#if HAVE_LINUX_NET_TSTAMP_H
                case RPC_SIOCSHWTSTAMP:
                case RPC_SIOCGHWTSTAMP:
                    hwtstamp_config_data_h2rpc(
                                    &(out->req.req_val[0].ioctl_request_u.
                                      req_ifreq.rpc_ifr_hwstamp),
                                    req->ifreq.ifr_data);
                    free(req->ifreq.ifr_data);
                    break;
#endif /* HAVE_LINUX_NET_TSTAMP_H */
                default:
                    ERROR("Unsupported IOCTL request %d of type IFREQ",
                          in->code);
                    out->common._errno = TE_RC(TE_TA_UNIX, TE_EINVAL);
                    return;
            }
            break;

        case IOCTL_IFCONF:
        {
            struct ifreq       *req_c;
            struct tarpc_ifreq *req_t;

            int n = 1;
            int i;

            n = out->req.req_val[0].ioctl_request_u.req_ifconf.nmemb =
                req->ifconf.ifc_len / sizeof(struct ifreq);
            out->req.req_val[0].ioctl_request_u.req_ifconf.extra =
                req->ifconf.ifc_len % sizeof(struct ifreq);

            if (req->ifconf.ifc_req == NULL)
                break;

            if ((req_t = calloc(n, sizeof(*req_t))) == NULL)
            {
                free(req->ifconf.ifc_buf);
                ERROR("Out of memory");
                out->common._errno = TE_RC(TE_TA_UNIX, TE_ENOMEM);
                return;
            }
            out->req.req_val[0].ioctl_request_u.req_ifconf.
                rpc_ifc_req.rpc_ifc_req_val = req_t;
            out->req.req_val[0].ioctl_request_u.req_ifconf.
                rpc_ifc_req.rpc_ifc_req_len = n;
            req_c = ((struct ifconf *)req)->ifc_req;

            for (i = 0; i < n; i++, req_t++, req_c++)
            {
                req_t->rpc_ifr_name.rpc_ifr_name_val =
                    calloc(1, sizeof(req_c->ifr_name));
                if (req_t->rpc_ifr_name.rpc_ifr_name_val == NULL)
                {
                    free(req->ifconf.ifc_buf);
                    ERROR("Out of memory");
                    out->common._errno = TE_RC(TE_TA_UNIX, TE_ENOMEM);
                    return;
                }
                memcpy(req_t->rpc_ifr_name.rpc_ifr_name_val,
                       req_c->ifr_name, sizeof(req_c->ifr_name));
                req_t->rpc_ifr_name.rpc_ifr_name_len =
                    sizeof(req_c->ifr_name);

                sockaddr_output_h2rpc(&(req_c->ifr_addr),
                                      sizeof(req_c->ifr_addr),
                                      sizeof(req_c->ifr_addr),
                                      &(req_t->rpc_ifr_addr));
            }
            free(req->ifconf.ifc_buf);
            break;
        }

        case IOCTL_ARPREQ:
        {
            if (in->code == RPC_SIOCGARP)
            {
                /* Copy protocol address */
                sockaddr_output_h2rpc(&(req->arpreq.arp_pa),
                                      sizeof(req->arpreq.arp_pa),
                                      sizeof(req->arpreq.arp_pa),
                                      &(out->req.req_val[0].ioctl_request_u.
                                          req_arpreq.rpc_arp_pa));
                TE_IOCTL_AF_LOCAL2ETHER(req->arpreq.arp_ha.sa_family);
                /* Copy HW address */
                sockaddr_output_h2rpc(&(req->arpreq.arp_ha),
                                      sizeof(req->arpreq.arp_ha),
                                      sizeof(req->arpreq.arp_ha),
                                      &(out->req.req_val[0].ioctl_request_u.
                                          req_arpreq.rpc_arp_ha));

                /* Copy flags */
                out->req.req_val[0].ioctl_request_u.req_arpreq.
                    rpc_arp_flags = arp_fl_h2rpc(req->arpreq.arp_flags);
            }
            break;
        }
#ifdef HAVE_STRUCT_SG_IO_HDR
        case IOCTL_SGIO:
        {
            out->req.req_val[0].ioctl_request_u.req_sgio.
                status = req->sg.status;
            out->req.req_val[0].ioctl_request_u.req_sgio.
                masked_status = req->sg.masked_status;
            out->req.req_val[0].ioctl_request_u.req_sgio.
                msg_status = req->sg.msg_status;
            out->req.req_val[0].ioctl_request_u.req_sgio.
                sb_len_wr = req->sg.sb_len_wr;
            out->req.req_val[0].ioctl_request_u.req_sgio.
                host_status = req->sg.host_status;
            out->req.req_val[0].ioctl_request_u.req_sgio.
                driver_status = req->sg.driver_status;
            out->req.req_val[0].ioctl_request_u.req_sgio.
                resid = req->sg.resid;
            out->req.req_val[0].ioctl_request_u.req_sgio.
                duration = req->sg.duration;
            out->req.req_val[0].ioctl_request_u.req_sgio.
                info = req->sg.info;
            break;
        }
#endif /* HAVE_STRUCT_SG_IO_HDR */
        default:
            assert(FALSE);
    }
}

TARPC_FUNC(ioctl,
{
    COPY_ARG(req);
},
{
    ioctl_param  req_local;
    void        *req_ptr;

    if (out->req.req_val != NULL)
    {
        memset(&req_local, 0, sizeof(req_local));
        req_ptr = &req_local;
        tarpc_ioctl_pre(in, out, req_ptr, arglist);
        if (out->common._errno != 0)
            goto finish;
    }
    else
    {
        req_ptr = NULL;
    }

    MAKE_CALL(out->retval = func(in->s, ioctl_rpc2h(in->code), req_ptr));
    if (req_ptr != NULL)
    {
        tarpc_ioctl_post(in, out, req_ptr);
    }

finish:
    ;
}
)


static const char *
msghdr2str(const struct msghdr *msg)
{
    static char buf[256];

    char   *buf_end = buf + sizeof(buf);
    char   *p = buf;
    int     i;

    p += snprintf(p, buf_end - p, "{name={0x%lx,%u},{",
                  (long unsigned int)msg->msg_name, msg->msg_namelen);
    if (p >= buf_end)
        return "(too long)";
    for (i = 0; i < (int)msg->msg_iovlen; ++i)
    {
        p += snprintf(p, buf_end - p, "%s{0x%lx,%u}",
                      (i == 0) ? "" : ",",
                      (long unsigned int)msg->msg_iov[i].iov_base,
                      (unsigned int)msg->msg_iov[i].iov_len);
        if (p >= buf_end)
            return "(too long)";
    }
    p += snprintf(p, buf_end - p, "},control={0x%lx,%u},flags=0x%x}",
                  (unsigned long int)msg->msg_control,
                  (unsigned int)msg->msg_controllen,
                  (unsigned int)msg->msg_flags);
    if (p >= buf_end)
        return "(too long)";

    return buf;
}

#if !HAVE_STRUCT_MMSGHDR
struct mmsghdr {
    struct msghdr msg_hdr;  /* Message header */
    unsigned int  msg_len;  /* Number of received bytes for header */
};
#endif

static const char *
mmsghdr2str(const struct mmsghdr *mmsg, int len)
{
    int          i;
    static char  buf[256];
    char        *buf_end = buf + sizeof(buf);
    char        *p = buf;

    for (i = 0; i < len; i++)
    {
        p += snprintf(p, buf_end - p, "%s{%s, %d}%s%s",
                      (i == 0) ? "{" : "",
                      msghdr2str(&mmsg[i].msg_hdr), mmsg[i].msg_len,
                      (i == 0) ? "" : ",", (i == len - 1) ? "" : "}");
        if (p >= buf_end)
            return "(too long)";
    }
    return buf;
}

/** Calculate the auxiliary buffer length for msghdr */
static inline int
calculate_msg_controllen(struct tarpc_msghdr *rpc_msg)
{
    unsigned int i;
    int          len = 0;

    for (i = 0; i < rpc_msg->msg_control.msg_control_len; i++)
        len += CMSG_SPACE(rpc_msg->msg_control.msg_control_val[i].
                          data.data_len);

    return len;
}

/*-------------- sendmsg() ------------------------------*/

TARPC_FUNC(sendmsg, {},
{
    rpcs_msghdr_helper   msg_helper;
    struct msghdr        msg;
    te_errno             rc;

    memset(&msg_helper, 0, sizeof(msg_helper));
    memset(&msg, 0, sizeof(msg));

    if (in->msg.msg_val == NULL)
    {
        MAKE_CALL(out->retval = func(in->s, NULL,
                                     send_recv_flags_rpc2h(in->flags)));
    }
    else
    {
        struct tarpc_msghdr *rpc_msg = in->msg.msg_val;

        rc = rpcs_msghdr_tarpc2h(FALSE, rpc_msg, &msg_helper,
                                 &msg, arglist, "msg");
        if (rc != 0)
        {
            out->common._errno = TE_RC(TE_TA_UNIX, rc);
            goto finish;
        }

        VERB("sendmsg(): s=%d, msg=%s, flags=0x%x", in->s,
             msghdr2str(&msg), send_recv_flags_rpc2h(in->flags));

        MAKE_CALL(out->retval = func(in->s, &msg,
                                     send_recv_flags_rpc2h(in->flags)));
    }

finish:

    rpcs_msghdr_helper_clean(&msg_helper, &msg);
}
)

/*-------------- recvmsg() ------------------------------*/

TARPC_FUNC(recvmsg,
{
    COPY_ARG(msg);
},
{
    rpcs_msghdr_helper   msg_helper;
    struct msghdr        msg;
    te_errno             rc;

    memset(&msg_helper, 0, sizeof(msg_helper));
    memset(&msg, 0, sizeof(msg));

    rc = rpcs_msghdr_tarpc2h(TRUE, out->msg.msg_val, &msg_helper,
                             &msg, arglist, "msg");
    if (rc != 0)
    {
        out->common._errno = TE_RC(TE_TA_UNIX, rc);
        goto finish;
    }

    VERB("recvmsg(): in msg=%s", msghdr2str(&msg));
    MAKE_CALL(out->retval = func(in->s, &msg,
                                 send_recv_flags_rpc2h(in->flags)));
    VERB("recvmsg(): out msg=%s", msghdr2str(&msg));

    rc = rpcs_msghdr_h2tarpc(&msg, &msg_helper, out->msg.msg_val);
    if (rc != 0)
        out->common._errno = TE_RC(TE_TA_UNIX, rc);

finish:

    rpcs_msghdr_helper_clean(&msg_helper, &msg);
}
)

/*-------------- poll() --------------------------------*/

TARPC_FUNC(poll,
{
    if (in->ufds.ufds_len > RPC_POLL_NFDS_MAX)
    {
        ERROR("Too big nfds is passed to the poll()");
        out->common._errno = TE_RC(TE_TA_UNIX, TE_ENOMEM);
        return TRUE;
    }
    COPY_ARG(ufds);
},
{
    struct pollfd ufds[RPC_POLL_NFDS_MAX];

    unsigned int i;

    VERB("poll(): IN ufds=0x%lx[%u] nfds=%u timeout=%d",
         (unsigned long int)out->ufds.ufds_val, out->ufds.ufds_len,
         in->nfds, in->timeout);
    for (i = 0; i < out->ufds.ufds_len; i++)
    {
        ufds[i].fd = out->ufds.ufds_val[i].fd;
        INIT_CHECKED_ARG((char *)&(ufds[i].fd), sizeof(ufds[i].fd), 0);
        ufds[i].events = poll_event_rpc2h(out->ufds.ufds_val[i].events);
        INIT_CHECKED_ARG((char *)&(ufds[i].events),
                         sizeof(ufds[i].events), 0);
        ufds[i].revents = poll_event_rpc2h(out->ufds.ufds_val[i].revents);
        VERB("poll(): IN fd=%d events=%hx(rpc %hx) revents=%hx",
             ufds[i].fd, ufds[i].events, out->ufds.ufds_val[i].events,
             ufds[i].revents);
    }

    VERB("poll(): call with ufds=0x%lx, nfds=%u, timeout=%d",
         (unsigned long int)ufds, in->nfds, in->timeout);
    MAKE_CALL(out->retval = func_ptr(ufds, in->nfds, in->timeout));
    VERB("poll(): retval=%d", out->retval);

    for (i = 0; i < out->ufds.ufds_len; i++)
    {
        out->ufds.ufds_val[i].revents = poll_event_h2rpc(ufds[i].revents);
        VERB("poll(): OUT host-revents=%hx rpc-revents=%hx",
             ufds[i].revents, out->ufds.ufds_val[i].revents);
    }
}
)

/*-------------- ppoll() --------------------------------*/

TARPC_FUNC(ppoll,
{
    if (in->ufds.ufds_len > RPC_POLL_NFDS_MAX)
    {
        ERROR("Too big nfds is passed to the ppoll()");
        out->common._errno = TE_RC(TE_TA_UNIX, TE_ENOMEM);
        return TRUE;
    }
    COPY_ARG(ufds);
    COPY_ARG(timeout);
},
{
    struct pollfd ufds[RPC_POLL_NFDS_MAX];
    struct timespec tv;
    unsigned int i;

    if (out->timeout.timeout_len > 0)
    {
        tv.tv_sec = out->timeout.timeout_val[0].tv_sec;
        tv.tv_nsec = out->timeout.timeout_val[0].tv_nsec;
    }
    INIT_CHECKED_ARG((char *)rcf_pch_mem_get(in->sigmask),
                     sizeof(sigset_t), 0);

    VERB("ppoll(): IN ufds=0x%lx[%u] nfds=%u",
         (unsigned long int)out->ufds.ufds_val, out->ufds.ufds_len,
         in->nfds);
    for (i = 0; i < out->ufds.ufds_len; i++)
    {
        ufds[i].fd = out->ufds.ufds_val[i].fd;
        INIT_CHECKED_ARG((char *)&(ufds[i].fd), sizeof(ufds[i].fd), 0);
        ufds[i].events = poll_event_rpc2h(out->ufds.ufds_val[i].events);
        INIT_CHECKED_ARG((char *)&(ufds[i].events),
                         sizeof(ufds[i].events), 0);
        ufds[i].revents = poll_event_rpc2h(out->ufds.ufds_val[i].revents);
        VERB("ppoll(): IN fd=%d events=%hx(rpc %hx) revents=%hx",
             ufds[i].fd, ufds[i].events, out->ufds.ufds_val[i].events,
             ufds[i].revents);
    }

    VERB("ppoll(): call with ufds=0x%lx, nfds=%u, timeout=%p",
         (unsigned long int)ufds, in->nfds,
         out->timeout.timeout_len > 0 ? out->timeout.timeout_val : NULL);
    MAKE_CALL(out->retval = func_ptr(ufds, in->nfds,
                                     out->timeout.timeout_len == 0 ? NULL :
                                                                     &tv,
                                     rcf_pch_mem_get(in->sigmask)));
    VERB("ppoll(): retval=%d", out->retval);

    if (out->timeout.timeout_len > 0)
    {
        out->timeout.timeout_val[0].tv_sec = tv.tv_sec;
        out->timeout.timeout_val[0].tv_nsec = tv.tv_nsec;
    }

    for (i = 0; i < out->ufds.ufds_len; i++)
    {
        out->ufds.ufds_val[i].revents = poll_event_h2rpc(ufds[i].revents);
        VERB("ppoll(): OUT host-revents=%hx rpc-revents=%hx",
             ufds[i].revents, out->ufds.ufds_val[i].revents);
    }
}
)

#if HAVE_STRUCT_EPOLL_EVENT
/*-------------- epoll_create() ------------------------*/

TARPC_FUNC(epoll_create, {},
{
    MAKE_CALL(out->retval = func(in->size));
}
)

/*-------------- epoll_create1() ------------------------*/

TARPC_FUNC(epoll_create1, {},
{
    MAKE_CALL(out->retval = func(epoll_flags_rpc2h(in->flags)));
}
)

/*-------------- epoll_ctl() --------------------------------*/

TARPC_FUNC(epoll_ctl, {},
{
    struct epoll_event  event;
    struct epoll_event *ptr;

    if (in->event.event_len)
    {
        ptr = &event;
        event.events = epoll_event_rpc2h(in->event.event_val[0].events);
        /* TODO: Should be substituted by correct handling of union */
        event.data.fd = in->fd;
    }
    else
        ptr = NULL;

    VERB("epoll_ctl(): call with epfd=%d op=%d fd=%d event=0x%lx",
         in->epfd, in->op, in->fd,
         (in->event.event_len) ? (unsigned long int)in->event.event_val :
                                 0);

    MAKE_CALL(out->retval = func(in->epfd, in->op, in->fd, ptr));
    VERB("epoll_ctl(): retval=%d", out->retval);
}
)

/*-------------- epoll_wait() --------------------------------*/

TARPC_FUNC(epoll_wait,
{
    /* TODO: RPC_POLL_NFDS_MAX should be substituted */
    if (in->events.events_len > RPC_POLL_NFDS_MAX)
    {
        ERROR("Too many events is passed to the epoll_wait()");
        out->common._errno = TE_RC(TE_TA_UNIX, TE_ENOMEM);
        return TRUE;
    }
    COPY_ARG(events);
},
{
    /* TODO: RPC_POLL_NFDS_MAX should be substituted */
    struct epoll_event *events = NULL;
    int len = out->events.events_len;
    unsigned int i;

    if (len)
        events = calloc(len, sizeof(struct epoll_event));

    VERB("epoll_wait(): call with epfd=%d, events=0x%lx, maxevents=%d,"
         " timeout=%d",
         in->epfd, (unsigned long int)events, in->maxevents, in->timeout);
    MAKE_CALL(out->retval = func(in->epfd, events, in->maxevents,
                                 in->timeout));
    VERB("epoll_wait(): retval=%d", out->retval);

    for (i = 0; i < out->events.events_len; i++)
    {
        out->events.events_val[i].events =
            epoll_event_h2rpc(events[i].events);
        /* TODO: should be substituted by correct handling of union */
        out->events.events_val[i].data.type = TARPC_ED_INT;
        out->events.events_val[i].data.tarpc_epoll_data_u.fd =
            events[i].data.fd;
    }
    free(events);
}
)

/*-------------- epoll_pwait() --------------------------------*/

TARPC_FUNC(epoll_pwait,
{
    /* TODO: RPC_POLL_NFDS_MAX should be substituted */
    if (in->events.events_len > RPC_POLL_NFDS_MAX)
    {
        ERROR("Too many events is passed to the epoll_pwait()");
        out->common._errno = TE_RC(TE_TA_UNIX, TE_ENOMEM);
        return TRUE;
    }
    COPY_ARG(events);
},
{
    /* TODO: RPC_POLL_NFDS_MAX should be substituted */
    struct epoll_event *events = NULL;
    int len = out->events.events_len;
    unsigned int i;

    if (len)
        events = calloc(len, sizeof(struct epoll_event));

    VERB("epoll_pwait(): call with epfd=%d, events=0x%lx, maxevents=%d,"
         " timeout=%d sigmask=%p",
         in->epfd, (unsigned long int)events, in->maxevents, in->timeout,
         in->sigmask);

    /*
     * The pointer may be a NULL and, therefore, contain uninitialized
     * data, but we want to check that the data are unchanged even in
     * this case.
     */
    INIT_CHECKED_ARG((char *)rcf_pch_mem_get(in->sigmask),
                     sizeof(sigset_t), 0);

    MAKE_CALL(out->retval = func(in->epfd, events, in->maxevents,
                                 in->timeout,
                                 rcf_pch_mem_get(in->sigmask)));
    VERB("epoll_pwait(): retval=%d", out->retval);

    for (i = 0; i < out->events.events_len; i++)
    {
        out->events.events_val[i].events =
            epoll_event_h2rpc(events[i].events);
        /* TODO: should be substituted by correct handling of union */
        out->events.events_val[i].data.type = TARPC_ED_INT;
        out->events.events_val[i].data.tarpc_epoll_data_u.fd =
            events[i].data.fd;
    }
    free(events);
}
)
#endif

/**
 * Convert host representation of the hostent to the RPC one.
 * The memory is allocated by the routine.
 *
 * @param he   source structure
 *
 * @return RPC structure or NULL is memory allocation failed
 */
static tarpc_hostent *
hostent_h2rpc(struct hostent *he)
{
    tarpc_hostent *rpc_he = (tarpc_hostent *)calloc(1, sizeof(*rpc_he));

    unsigned int i;
    unsigned int k;

    if (rpc_he == NULL)
        return NULL;

    if (he->h_name != NULL)
    {
        if ((rpc_he->h_name.h_name_val = strdup(he->h_name)) == NULL)
            goto release;
        rpc_he->h_name.h_name_len = strlen(he->h_name) + 1;
    }

    if (he->h_aliases != NULL)
    {
        char **ptr;

        for (i = 1, ptr = he->h_aliases; *ptr != NULL; ptr++, i++);

        if ((rpc_he->h_aliases.h_aliases_val =
             (tarpc_h_alias *)calloc(i, sizeof(tarpc_h_alias))) == NULL)
        {
            goto release;
        }
        rpc_he->h_aliases.h_aliases_len = i;

        for (k = 0; k < i - 1; k++)
        {
            if ((rpc_he->h_aliases.h_aliases_val[k].name.name_val =
                 strdup((he->h_aliases)[k])) == NULL)
            {
                goto release;
            }
            rpc_he->h_aliases.h_aliases_val[k].name.name_len =
                strlen((he->h_aliases)[k]) + 1;
        }
    }

    rpc_he->h_addrtype = domain_h2rpc(he->h_addrtype);
    rpc_he->h_length = he->h_length;

    if (he->h_addr_list != NULL)
    {
        char **ptr;

        for (i = 1, ptr = he->h_addr_list; *ptr != NULL; ptr++, i++);

        if ((rpc_he->h_addr_list.h_addr_list_val =
             (tarpc_h_addr *)calloc(i, sizeof(tarpc_h_addr))) == NULL)
        {
            goto release;
        }
        rpc_he->h_addr_list.h_addr_list_len = i;

        for (k = 0; k < i - 1; k++)
        {
            if ((rpc_he->h_addr_list.h_addr_list_val[i].val.val_val =
                 calloc(1, rpc_he->h_length)) == NULL)
            {
                goto release;
            }
            rpc_he->h_addr_list.h_addr_list_val[i].val.val_len =
                rpc_he->h_length;
            memcpy(rpc_he->h_addr_list.h_addr_list_val[i].val.val_val,
                   he->h_addr_list[i], rpc_he->h_length);
        }
    }

    return rpc_he;

release:
    /* Release the memory in the case of failure */
    free(rpc_he->h_name.h_name_val);
    if (rpc_he->h_aliases.h_aliases_val != NULL)
    {
        for (i = 0; i < rpc_he->h_aliases.h_aliases_len - 1; i++)
             free(rpc_he->h_aliases.h_aliases_val[i].name.name_val);
        free(rpc_he->h_aliases.h_aliases_val);
    }
    if (rpc_he->h_addr_list.h_addr_list_val != NULL)
    {
        for (i = 0; i < rpc_he->h_addr_list.h_addr_list_len - 1; i++)
            free(rpc_he->h_addr_list.h_addr_list_val[i].val.val_val);
        free(rpc_he->h_addr_list.h_addr_list_val);
    }
    free(rpc_he);
    return NULL;
}

/*-------------- gethostbyname() -----------------------------*/

TARPC_FUNC(gethostbyname, {},
{
    struct hostent *he;

    MAKE_CALL(he = (struct hostent *)func_ptr_ret_ptr(in->name.name_val));
    if (he != NULL)
    {
        if ((out->res.res_val = hostent_h2rpc(he)) == NULL)
            out->common._errno = TE_RC(TE_TA_UNIX, TE_ENOMEM);
        else
            out->res.res_len = 1;
    }
}
)

/*-------------- gethostbyaddr() -----------------------------*/

TARPC_FUNC(gethostbyaddr, {},
{
    struct hostent *he;

    INIT_CHECKED_ARG(in->addr.val.val_val, in->addr.val.val_len, 0);

    MAKE_CALL(he = (struct hostent *)
                       func_ptr_ret_ptr(in->addr.val.val_val,
                                        in->addr.val.val_len,
                                        addr_family_rpc2h(in->type)));
    if (he != NULL)
    {
        if ((out->res.res_val = hostent_h2rpc(he)) == NULL)
            out->common._errno = TE_RC(TE_TA_UNIX, TE_ENOMEM);
        else
            out->res.res_len = 1;
    }
}
)


/*-------------- getaddrinfo() -----------------------------*/

/**
 * Convert host native addrinfo to the RPC one.
 *
 * @param ai            host addrinfo structure
 * @param rpc_ai        pre-allocated RPC addrinfo structure
 *
 * @return 0 in the case of success or -1 in the case of memory allocation
 * failure
 */
static int
ai_h2rpc(struct addrinfo *ai, struct tarpc_ai *ai_rpc)
{
    ai_rpc->flags = ai_flags_h2rpc(ai->ai_flags);
    ai_rpc->family = domain_h2rpc(ai->ai_family);
    ai_rpc->socktype = socktype_h2rpc(ai->ai_socktype);
    ai_rpc->protocol = proto_h2rpc(ai->ai_protocol);
    ai_rpc->addrlen = ai->ai_addrlen - SA_COMMON_LEN;

    sockaddr_output_h2rpc(ai->ai_addr, sizeof(*ai->ai_addr),
                          sizeof(*ai->ai_addr), &ai_rpc->addr);

    if (ai->ai_canonname != NULL)
    {
        if ((ai_rpc->canonname.canonname_val =
             strdup(ai->ai_canonname)) == NULL)
        {
            return -1;
        }
        ai_rpc->canonname.canonname_len = strlen(ai->ai_canonname) + 1;
    }

    return 0;
}

/* I do not understand, which function may be found by dynamic lookup */
TARPC_FUNC_STATIC(getaddrinfo, {},
{
    struct addrinfo  hints;
    struct addrinfo *info = NULL;
    struct addrinfo *res = NULL;

    struct sockaddr_storage addr;
    struct sockaddr        *a;

    memset(&hints, 0, sizeof(hints));
    if (in->hints.hints_val != NULL)
    {
        info = &hints;
        hints.ai_flags = ai_flags_rpc2h(in->hints.hints_val[0].flags);
        hints.ai_family = domain_rpc2h(in->hints.hints_val[0].family);
        hints.ai_socktype = socktype_rpc2h(in->hints.hints_val[0].socktype);
        hints.ai_protocol = proto_rpc2h(in->hints.hints_val[0].protocol);
        hints.ai_addrlen = in->hints.hints_val[0].addrlen + SA_COMMON_LEN;
        sockaddr_rpc2h(&(in->hints.hints_val[0].addr), SA(&addr),
                       sizeof(addr), &a, NULL);
        hints.ai_addr = a;
        hints.ai_canonname = in->hints.hints_val[0].canonname.canonname_val;
        INIT_CHECKED_ARG(in->hints.hints_val[0].canonname.canonname_val,
                         in->hints.hints_val[0].canonname.canonname_len, 0);
        hints.ai_next = NULL;
        INIT_CHECKED_ARG((char *)info, sizeof(*info), 0);
    }
    INIT_CHECKED_ARG(in->node.node_val, in->node.node_len, 0);
    INIT_CHECKED_ARG(in->service.service_val,
                     in->service.service_len, 0);
    MAKE_CALL(out->retval = func(in->node.node_val,
                                 in->service.service_val, info, &res));
    /* GLIBC getaddrinfo clean up errno on success */
    out->common.errno_changed = FALSE;
    if (out->retval != 0 && res != NULL)
    {
        out->common._errno = TE_RC(TE_TA_UNIX, TE_ECORRUPTED);
        res = NULL;
    }
    if (res != NULL)
    {
        int i;

        struct tarpc_ai *arr;

        for (i = 0, info = res; info != NULL; i++, info = info->ai_next);

        if ((arr = calloc(i, sizeof(*arr))) != NULL)
        {
            int k;

            for (k = 0, info = res; k < i; k++, info = info->ai_next)
            {
                if (ai_h2rpc(info, arr + k) < 0)
                {
                    for (k--; k >= 0; k--)
                    {
                        free(arr[k].canonname.canonname_val);
                    }
                    free(arr);
                    arr = NULL;
                    break;
                }
            }
        }
        if (arr == NULL)
        {
            out->common._errno = TE_RC(TE_TA_UNIX, TE_ENOMEM);
            freeaddrinfo(res);
        }
        else
        {
            out->mem_ptr = rcf_pch_mem_alloc(res);
            out->res.res_val = arr;
            out->res.res_len = i;
        }
    }
}
)

/*-------------- freeaddrinfo() -----------------------------*/
/* I do not understand, which function may be found by dynamic lookup */
TARPC_FUNC_STATIC(freeaddrinfo, {},
{
    MAKE_CALL(func(rcf_pch_mem_get(in->mem_ptr)));
    rcf_pch_mem_free(in->mem_ptr);
}
)

/*-------------- pipe() --------------------------------*/
TARPC_FUNC(pipe,
{
    COPY_ARG(filedes);
},
{
    MAKE_CALL(out->retval = func_ptr(out->filedes.filedes_len > 0 ?
                                     out->filedes.filedes_val : NULL));
}
)


/*-------------- pipe2() --------------------------------*/
TARPC_FUNC(pipe2,
{
    COPY_ARG(filedes);
},
{
    MAKE_CALL(out->retval = func_ptr(out->filedes.filedes_len > 0 ?
                                     out->filedes.filedes_val : NULL,
                                     in->flags));
}
)

/*-------------- socketpair() ------------------------------*/

TARPC_FUNC(socketpair,
{
    COPY_ARG(sv);
},
{
    MAKE_CALL(out->retval = func(domain_rpc2h(in->domain),
                                 socktype_rpc2h(in->type),
                                 proto_rpc2h(in->proto),
                                 (out->sv.sv_len > 0) ?
                                     out->sv.sv_val : NULL));
}
)

#ifndef TE_POSIX_FS_PROVIDED
/*-------------- open() --------------------------------*/
TARPC_FUNC(open, {},
{
    TARPC_ENSURE_NOT_NULL(path);
    MAKE_CALL(out->fd = func_ptr(in->path.path_val,
                                 fcntl_flags_rpc2h(in->flags),
                                 file_mode_flags_rpc2h(in->mode)));
}
)
#endif

/*-------------- open64() --------------------------------*/
TARPC_FUNC(open64, {},
{
    TARPC_ENSURE_NOT_NULL(path);
    MAKE_CALL(out->fd = func_ptr(in->path.path_val,
                                 fcntl_flags_rpc2h(in->flags),
                                 file_mode_flags_rpc2h(in->mode)));
}
)

/*-------------- fopen() --------------------------------*/
TARPC_FUNC(fopen, {},
{
    MAKE_CALL(out->mem_ptr =
                  rcf_pch_mem_alloc(func_ptr_ret_ptr(in->path,
                                                     in->mode)));
}
)

/*-------------- fdopen() --------------------------------*/
TARPC_FUNC(fdopen, {},
{
    MAKE_CALL(out->mem_ptr =
                  rcf_pch_mem_alloc(func_ret_ptr(in->fd,
                                                     in->mode)));
}
)

/*-------------- fclose() -------------------------------*/
TARPC_FUNC(fclose, {},
{
    MAKE_CALL(out->retval = func_ptr(rcf_pch_mem_get(in->mem_ptr)));
    rcf_pch_mem_free(in->mem_ptr);
}
)

/*-------------- fileno() --------------------------------*/
TARPC_FUNC(fileno, {},
{
    MAKE_CALL(out->fd = func_ptr(rcf_pch_mem_get(in->mem_ptr)));
}
)

/*-------------- popen() --------------------------------*/
TARPC_FUNC(popen, {},
{
    MAKE_CALL(out->mem_ptr =
                  rcf_pch_mem_alloc(func_ptr_ret_ptr(in->cmd,
                                                     in->mode)));
}
)

/*-------------- pclose() -------------------------------*/
TARPC_FUNC(pclose, {},
{
    MAKE_CALL(out->retval = func_ptr(rcf_pch_mem_get(in->mem_ptr)));
    rcf_pch_mem_free(in->mem_ptr);
}
)

/*-------------- te_shell_cmd() --------------------------------*/
TARPC_FUNC(te_shell_cmd, {},
{
    MAKE_CALL(out->pid =
              func_ptr(in->cmd.cmd_val, in->uid,
                       in->in_fd ? &out->in_fd : NULL,
                       in->out_fd ? &out->out_fd : NULL,
                       in->err_fd ? &out->err_fd : NULL));
}
)

/*-------------- system() ----------------------------------*/
TARPC_FUNC_STANDALONE(system, {},
{
    int             st;
    rpc_wait_status r_st;

    MAKE_CALL(st = ta_system(in->cmd.cmd_val));
    r_st = wait_status_h2rpc(st);
    out->status_flag = r_st.flag;
    out->status_value = r_st.value;
}
)

/*-------------- chroot() --------------------------------*/
TARPC_FUNC(chroot, {},
{
    char *chroot_path = NULL;
    char *ta_dir_path = NULL;
    char *ta_execname_path = NULL;
    char *port_path = getenv("TE_RPC_PORT");

    chroot_path = realpath(in->path.path_val, NULL);
    ta_dir_path = realpath(ta_dir, NULL);
    ta_execname_path = realpath(ta_execname, NULL);
    port_path = realpath(port_path, NULL);

    if (chroot_path == NULL || ta_dir_path == NULL ||
        ta_execname_path == NULL || port_path == NULL)
    {
        if (chroot_path == NULL)
            ERROR("%s(): failed to determine absolute path of "
                  "chroot() argument", __FUNCTION__);
        if (ta_dir_path == NULL)
            ERROR("%s(): failed to determine absolute path of ta_dir",
                  __FUNCTION__);
        if (ta_execname_path == NULL)
            ERROR("%s(): failed to determine absolute path "
                  "of ta_execname", __FUNCTION__);
        /**
         * Path for port can be undefined if we do not use
         * AF_UNIX sockets for communication.
         */
        out->common._errno = TE_RC(TE_TA_UNIX, TE_ENOMEM);
        out->retval = -1;
        goto finish;
    }

    if (strstr(ta_dir_path, chroot_path) != ta_dir_path ||
        strstr(ta_execname_path, chroot_path) != ta_execname_path ||
        (port_path != NULL && strstr(port_path, chroot_path) != port_path))
    {
        ERROR("%s(): argument of chroot() must be such that TA "
              "folder is inside new root tree");
        out->common._errno = TE_RC(TE_TA_UNIX, TE_EINVAL);
        out->retval = -1;
        goto finish;
    }

    MAKE_CALL(out->retval = func_ptr(chroot_path));

    if (out->retval == 0)
    {
        /*
         * Change paths used by TE so that they will be
         * inside a new root.
         */

        strcpy(ta_dir, ta_dir_path + strlen(chroot_path));
        strcpy((char *)ta_execname,
               ta_execname_path + strlen(chroot_path));
        if (port_path != NULL)
            setenv("TE_RPC_PORT",
                   strdup(port_path + strlen(chroot_path)), 1);
   }

finish:

    free(chroot_path);
    free(ta_dir_path);
    free(ta_execname_path);
    free(port_path);
}
)

/*-------------- copy_ta_libs ---------------------------*/
/** Maximum shell command lenght */
#define MAX_CMD 1000

/**
 * Check that string was not truncated.
 *
 * @param _call     snprintf() call
 * @param _str      String
 * @param _size     Maximum available size
 */
#define CHECK_SNPRINTF(_call, _str, _size) \
    do {                                        \
        int _rc;                                \
        _rc = _call;                            \
        if (_rc >= (int)(_size))                \
        {                                       \
            ERROR("%s(): %s was truncated",     \
                  __FUNCTION__, (_str));        \
            return -1;                          \
        }                                       \
    } while (0)

/**
 * Call system() and check result.
 *
 * @param _cmd  Shell command to execute
 */
#define SYSTEM(_cmd) \
    if (system(_cmd) < 0)                               \
    {                                                   \
        if (errno == ECHILD)                            \
            errno = 0;                                  \
        else                                            \
        {                                               \
            ERROR("%s(): system(%s) failed with %r",    \
                  __FUNCTION__, cmd, errno);            \
            return -1;                                  \
        }                                               \
    }

/**
 * Obtain string wihtout spaces on both ends.
 *
 * @param str   String
 *
 * @return Pointer to first non-space position in
 *         str.
 */
char *
trim(char *str)
{
    int i = 0;

    for (i = strlen(str) - 1; i >= 0; i--)
    {
        if (str[i] == ' ' || str[i] == '\t'
            || str[i] == '\n' || str[i] == '\r')
            str[i] = '\0';
        else
            break;
    }

    for (i = 0; i < (int)strlen(str); i++)
        if (str[i] != ' ' && str[i] != '\t')
            break;

    return str + i;
}

/**
 * Copy shared libraries to TA folder.
 *
 * @param path Path to TA folder.
 *
 * @return 0 on success or -1
 */
int
copy_ta_libs(char *path)
{
    char    path_to_lib[RCF_MAX_PATH];
    char    path_to_chmod[RCF_MAX_PATH];
    char    str[MAX_CMD];
    char    cmd[MAX_CMD];
    char   *begin_path = 0;
    te_bool was_cut = FALSE;
    char   *s;
    FILE   *f;
    FILE   *f_list;
    te_bool ld_found = FALSE;
    int     saved_errno = errno;

    struct stat file_stat;

    errno = 0;

    CHECK_SNPRINTF(
        snprintf(str, MAX_CMD, "%s/ta_libs_list", path),
        str, MAX_CMD);
    f_list = fopen(str, "w");
    if (f_list == NULL)
    {
        ERROR("%s(): failed to create file to store list of libs",
              __FUNCTION__);
        return -1;
    }

    CHECK_SNPRINTF(snprintf(cmd, MAX_CMD,
                            "(ldd %s | sed \"s/.*=>[ \t]*//\" "
                            "| sed \"s/(0x[0-9a-f]*)$//\")", ta_execname),
                   cmd, MAX_CMD);

    if (dynamic_library_set && strlen(dynamic_library_name) != 0)
        CHECK_SNPRINTF(
                snprintf(cmd + strlen(cmd), MAX_CMD - strlen(cmd),
                         " && (ldd %s | sed \"s/.*=>[ \t]*//\" "
                         "| sed \"s/(0x[0-9a-f]*)$//\") && "
                         "(echo \"%s\")", dynamic_library_name,
                         dynamic_library_name),
                cmd + strlen(cmd), MAX_CMD - strlen(cmd));

    f = popen(cmd, "r");
    if (f == NULL)
    {
        ERROR("%s(): failed to obtain ldd output for TA", __FUNCTION__);
        return -1;
    }

    while (fgets(str, RCF_MAX_PATH, f) != NULL)
    {
        begin_path = trim(str);

        if (strstr(begin_path, "/ld-") != NULL ||
            strstr(begin_path, "/ld.") != NULL)
            ld_found = TRUE;

        if (stat(begin_path, &file_stat) >= 0)
        {
            CHECK_SNPRINTF(snprintf(path_to_lib, RCF_MAX_PATH,
                                    "%s/%s", path, begin_path),
                           path_to_lib, RCF_MAX_PATH);

            fprintf(f_list, "%s\n", path_to_lib);
            was_cut = FALSE;

            while ((s = strrchr(path_to_lib, '/')) != NULL)
            {
                if (stat(path_to_lib, &file_stat) >= 0)
                    break;
                *s = '\0';
                was_cut = TRUE;
            }
            if (was_cut)
            {
                s = path_to_lib + strlen(path_to_lib);
                *s = '/';
            }

            fprintf(f_list, "%s\n", path_to_lib);
            memcpy(path_to_chmod, path_to_lib, RCF_MAX_PATH);

            CHECK_SNPRINTF(snprintf(path_to_lib, RCF_MAX_PATH, "%s/%s",
                                    path, begin_path),
                           path_to_lib, RCF_MAX_PATH);
            s = strrchr(path_to_lib, '/');

            if (s == NULL)
            {
                ERROR("%s(): incorrect path %s", __FUNCTION__,
                      path_to_lib);
                return -1;
            }
            else
                *s = '\0';

            CHECK_SNPRINTF(snprintf(cmd, MAX_CMD, "mkdir -p \"%s\" && "
                                    "cp \"%s\" \"%s\" && "
                                    "chmod -R a+rwx \"%s\"",
                                    path_to_lib, begin_path, path_to_lib,
                                    path_to_chmod),
                           cmd, MAX_CMD);
            SYSTEM(cmd);
        }
    }

    if (!ld_found)
    {
        CHECK_SNPRINTF(snprintf(cmd, MAX_CMD, "cp /lib/ld.* \"%s/lib\"",
                                path),
                       cmd, MAX_CMD);
        SYSTEM(cmd);
    }

    if (pclose(f) < 0)
    {
        if (errno == ECHILD)
            errno = 0;
        else
        {
            ERROR("%s(): pclose() failed with %r",
                  __FUNCTION__, errno);
            return -1;
        }
    }

    fclose(f_list);

    if (errno == 0)
        errno = saved_errno;
    return 0;
}

TARPC_FUNC(copy_ta_libs, {},
{
    MAKE_CALL(out->retval = func_ptr(in->path.path_val));
}
)

/*-------------- rm_ta_libs ---------------------------*/
/**
 * Remove libraries copied by copy_ta_libs().
 *
 * @param path From where to remove.
 *
 * @return 0 on success or -1
 */
int
rm_ta_libs(char *path)
{
    char    str[MAX_CMD];
    char    cmd[RCF_MAX_PATH];
    char   *s;
    FILE   *f_list;
    int     saved_errno = errno;

    errno = 0;

    CHECK_SNPRINTF(snprintf(str, MAX_CMD, "%s/ta_libs_list", path),
                            str, MAX_CMD);
    f_list = fopen(str, "r");
    if (f_list == NULL)
    {
        ERROR("%s(): failed to create file to store list of libs",
              __FUNCTION__);
        return -1;
    }

    while (fgets(str, RCF_MAX_PATH, f_list) != NULL)
    {
        s = trim(str);
        if (strstr(s, path) != s)
            ERROR("Attempt to delete %s not in TA folder", s);
        else
        {
            CHECK_SNPRINTF(snprintf(cmd, RCF_MAX_PATH, "rm -rf %s", s),
                           cmd, RCF_MAX_PATH);
            SYSTEM(cmd);
        }
    }

    fclose(f_list);
    CHECK_SNPRINTF(snprintf(cmd, RCF_MAX_PATH,
                           "rm -rf %s/ta_libs_list", ta_dir),
             cmd, RCF_MAX_PATH);
    SYSTEM(cmd);

    if (errno == 0)
        errno = saved_errno;
    return 0;
}

TARPC_FUNC(rm_ta_libs, {},
{
    MAKE_CALL(out->retval = func_ptr(in->path.path_val));
}
)

#undef SYSTEM
#undef MAX_CMD

/*-------------- vlan_get_parent----------------------*/
bool_t
_vlan_get_parent_1_svc(tarpc_vlan_get_parent_in *in,
                       tarpc_vlan_get_parent_out *out,
                       struct svc_req *rqstp)
{
    char *str;

    UNUSED(rqstp);
    memset(out, 0, sizeof(*out));
    VERB("PID=%d TID=%llu: Entry %s",
         (int)getpid(), (unsigned long long int)pthread_self(),
         "vlan_get_parent");

    if ((str = (char *)calloc(IF_NAMESIZE, 1)) == NULL)
    {
        out->common._errno = TE_RC(TE_TA_UNIX, TE_ENOMEM);
    }
    else
    {
        out->ifname.ifname_val = str;
        out->ifname.ifname_len = IF_NAMESIZE;
    }

    out->common._errno = ta_vlan_get_parent(in->ifname.ifname_val,
                                            out->ifname.ifname_val);

    out->retval = (out->common._errno == 0) ? 0 : -1;

    return TRUE;
}

/*-------------- bond_get_slaves----------------------*/
bool_t
_bond_get_slaves_1_svc(tarpc_bond_get_slaves_in *in,
                       tarpc_bond_get_slaves_out *out,
                       struct svc_req *rqstp)
{
    int i;

    int          slaves_num = 0;
    tqh_strings  slaves;
    tqe_string  *slave;

    UNUSED(rqstp);
    TAILQ_INIT(&slaves);
    memset(out, 0, sizeof(*out));
    VERB("PID=%d TID=%llu: Entry %s",
         (int)getpid(), (unsigned long long int)pthread_self(),
         "bond_get_slaves");

    out->common._errno = ta_bond_get_slaves(in->ifname.ifname_val,
                                            &slaves, &slaves_num,
                                            NULL);
    if (out->common._errno != 0)
        goto cleanup;

    if ((out->slaves.slaves_val =
            (tarpc_ifname *)calloc(slaves_num,
                                   sizeof(tarpc_ifname))) == NULL)
    {
        out->common._errno = TE_RC(TE_TA_UNIX, TE_ENOMEM);
        goto cleanup;
    }

    out->slaves.slaves_len = slaves_num;

    slave = TAILQ_FIRST(&slaves);
    for (i = 0; i < slaves_num; i++)
    {
        if (slave == NULL)
        {
            ERROR("%s(): bond slaves number is wrong", __FUNCTION__);
            out->common._errno = TE_RC(TE_TA_UNIX, TE_EFAIL);
            goto cleanup;
        }

        strncpy(out->slaves.slaves_val[i].ifname, slave->v, IFNAMSIZ);
        if (out->slaves.slaves_val[i].ifname[IFNAMSIZ - 1] != '\0')
        {
            ERROR("%s(): interface name is too long", __FUNCTION__);
            out->slaves.slaves_val[i].ifname[IFNAMSIZ - 1] = '\0';
            out->common._errno = TE_RC(TE_TA_UNIX, TE_ESMALLBUF);
            goto cleanup;
        }

        slave = TAILQ_NEXT(slave, links);
    }

cleanup:

    out->retval = (out->common._errno == 0) ? 0 : -1;
    tq_strings_free(&slaves, &free);

    return TRUE;
}

/*-------------- getenv() --------------------------------*/
TARPC_FUNC(getenv, {},
{
    char *val;

    MAKE_CALL(val = func_ptr_ret_ptr(in->name));
    /*
     * fixme kostik: dirty hack as we can't encode
     * NULL string pointer - STRING differs from pointer
     * in RPC representation
     */
    out->val_null = (val == NULL);
    out->val = strdup(val ? val : "");
}
)

/*-------------- setenv() --------------------------------*/
TARPC_FUNC(setenv, {},
{
    MAKE_CALL(out->retval = func_ptr(in->name, in->val,
                                     (int)(in->overwrite)));
}
)

/*-------------- unsetenv() --------------------------------*/
TARPC_FUNC(unsetenv, {},
{
    MAKE_CALL(out->retval = func_ptr(in->name));
}
)


/*-------------- getpwnam() --------------------------------*/
#define PUT_STR(_field) \
        do {                                                            \
            out->passwd._field._field##_val = strdup(pw->pw_##_field);  \
            if (out->passwd._field._field##_val == NULL)                \
            {                                                           \
                ERROR("Failed to duplicate string '%s'",                \
                      pw->pw_##_field);                                 \
                out->common._errno = TE_RC(TE_TA_UNIX, TE_ENOMEM);      \
                return -1;                                              \
            }                                                           \
            out->passwd._field._field##_len =                           \
                strlen(out->passwd._field._field##_val) + 1;            \
        } while (0)

/**
 * Copy the content of 'struct passwd' to RPC output structure.
 *
 * @param out   RPC output structure to fill in
 * @param pw    system native 'struct passwd' structure
 *
 * @return Status of the operation
 * @retval 0   on success
 * @retval -1  on failure
 *
 * @note We added this function because some systems might not have
 *       all the fields and we need to track this. For example Android
 *       does not export 'gecos' field.
 */
static int
copy_passwd_struct(struct tarpc_getpwnam_out *out, struct passwd *pw)
{
    PUT_STR(name);
    PUT_STR(passwd);
    out->passwd.uid = pw->pw_uid;
    out->passwd.gid = pw->pw_gid;
#ifdef HAVE_STRUCT_PASSWD_PW_GECOS
    PUT_STR(gecos);
#endif
    PUT_STR(dir);
    PUT_STR(shell);

    return 0;
}

TARPC_FUNC(getpwnam, {},
{
    struct passwd *pw;

    MAKE_CALL(pw = (struct passwd *)func_ptr_ret_ptr(in->name.name_val));
    /* GLIBC getpwnam clean up errno on success */
    out->common.errno_changed = FALSE;

    if (pw != NULL)
    {
        copy_passwd_struct(out, pw);
    }
    else
    {
        ERROR("getpwnam() returned NULL");
    }

    if (!RPC_IS_ERRNO_RPC(out->common._errno))
    {
        free(out->passwd.name.name_val);
        free(out->passwd.passwd.passwd_val);
        free(out->passwd.gecos.gecos_val);
        free(out->passwd.dir.dir_val);
        free(out->passwd.shell.shell_val);
        memset(&(out->passwd), 0, sizeof(out->passwd));
    }
    ;
}
)

#undef PUT_STR

/*-------------- uname() --------------------------------*/

#define PUT_STR(_dst, _field)                                       \
        do {                                                        \
            out->buf._dst._dst##_val = strdup(uts._field);          \
            if (out->buf._dst._dst##_val == NULL)                   \
            {                                                       \
                ERROR("Failed to duplicate string '%s'",            \
                      uts._field);                                  \
                out->common._errno = TE_RC(TE_TA_UNIX, TE_ENOMEM);  \
                goto finish;                                        \
            }                                                       \
            out->buf._dst._dst##_len =                              \
                strlen(out->buf._dst._dst##_val) + 1;               \
        } while (0)

TARPC_FUNC(uname, {},
{
    struct utsname uts;

    UNUSED(in);

    MAKE_CALL(out->retval = func_ptr(&uts));
/* inequality because Solaris' uname() returns
 * "non-negative value" in case of success
 */
    if (out->retval >= 0)
    {
        out->retval = 0;
        PUT_STR(sysname, sysname);
        PUT_STR(nodename, nodename);
        PUT_STR(release, release);
        PUT_STR(osversion, version);
        PUT_STR(machine, machine);
    }
    else
    {
        ERROR("uname() returned error");
    }
finish:
    if (!RPC_IS_ERRNO_RPC(out->common._errno))
    {
        free(out->buf.sysname.sysname_val);
        free(out->buf.nodename.nodename_val);
        free(out->buf.release.release_val);
        free(out->buf.osversion.osversion_val);
        free(out->buf.machine.machine_val);
        memset(&(out->buf), 0, sizeof(out->buf));
    }
    ;
}
)

#undef PUT_STR


/*-------------- getuid() --------------------------------*/
TARPC_FUNC(getuid, {}, { MAKE_CALL(out->uid = func_void()); })

/*-------------- getuid() --------------------------------*/
TARPC_FUNC(geteuid, {}, { MAKE_CALL(out->uid = func_void()); })

/*-------------- setuid() --------------------------------*/
TARPC_FUNC(setuid, {}, { MAKE_CALL(out->retval = func(in->uid)); })

/*-------------- seteuid() --------------------------------*/
TARPC_FUNC(seteuid, {}, { MAKE_CALL(out->retval = func(in->uid)); })


#ifdef WITH_TR069_SUPPORT
#include "acse_rpc.h"
/*-------------- cwmp_op_call() -------------------*/
TARPC_FUNC(cwmp_op_call, {},
{
    MAKE_CALL(func_ptr(in, out));
}
)

/*-------------- cwmp_op_check() -------------------*/
TARPC_FUNC(cwmp_op_check, {},
{
    MAKE_CALL(func_ptr(in, out));
}
)

/*-------------- cwmp_conn_req() -------------------*/
TARPC_FUNC(cwmp_conn_req, {}, { MAKE_CALL(func_ptr(in, out)); })

/*-------------- cwmp_acse_start() -------------------*/
TARPC_FUNC(cwmp_acse_start, {}, { MAKE_CALL(func_ptr(in, out)); })

#endif

/*-------------- simple_sender() -------------------------*/
/**
 * Simple sender.
 *
 * @param in                input RPC argument
 *
 * @return number of sent bytes or -1 in the case of failure
 */
int
simple_sender(tarpc_simple_sender_in *in, tarpc_simple_sender_out *out)
{
    int         errno_save = errno;
    api_func    send_func;
    char       *buf;

    int size = rand_range(in->size_min, in->size_max);
    int delay = rand_range(in->delay_min, in->delay_max);

    time_t start;
    time_t now;

#ifdef TA_DEBUG
    uint64_t control = 0;
#endif

    out->bytes = 0;

    RING("%s() started", __FUNCTION__);

    if (in->size_min > in->size_max || in->delay_min > in->delay_max)
    {
        ERROR("Incorrect size or delay parameters");
        return -1;
    }

    if (tarpc_find_func(in->common.lib_flags, "send", &send_func) != 0)
        return -1;

    if ((buf = malloc(in->size_max)) == NULL)
    {
        ERROR("Out of memory");
        return -1;
    }

    memset(buf, 'A', in->size_max);

    for (start = now = time(NULL);
         (unsigned int)(now - start) <= in->time2run;
         now = time(NULL))
    {
        int len;

        if (!in->size_rnd_once)
            size = rand_range(in->size_min, in->size_max);

        if (!in->delay_rnd_once)
            delay = rand_range(in->delay_min, in->delay_max);

        if (TE_US2SEC(delay) > (int)(in->time2run) - (now - start) + 1)
            break;

        usleep(delay);

        len = send_func(in->s, buf, size, 0);

        if (len < 0)
        {
            if (!in->ignore_err)
            {
                ERROR("send() failed in simple_sender(): errno %s(%x)",
                      strerror(errno), errno);
                free(buf);
                return -1;
            }
            else
            {
                len = errno = 0;
                continue;
            }
        }
        out->bytes += len;
    }

    RING("simple_sender() stopped, sent %llu bytes",
         out->bytes);

    free(buf);

    /* Clean up errno */
    errno = errno_save;

    return 0;
}

TARPC_FUNC(simple_sender, {},
{
    MAKE_CALL(out->retval = func_ptr(in, out));
}
)

/*--------------simple_receiver() --------------------------*/
#define MAX_PKT (1024 * 1024)

/**
 * Simple receiver.
 *
 * @param in                input RPC argument
 *
 * @return 0 on success or -1 in the case of failure
 */
int
simple_receiver(tarpc_simple_receiver_in *in,
                tarpc_simple_receiver_out *out)
{
    iomux_funcs     iomux_f;
    api_func        recv_func;
    char           *buf;
    int             rc;
    ssize_t         len;
    iomux_func      iomux = get_default_iomux();

    time_t          start;
    time_t          now;

    iomux_state             iomux_st;
    iomux_return            iomux_ret;

    int                     fd = -1;
    int                     events = 0;

    out->bytes = 0;

    RING("%s() started", __FUNCTION__);

    if (iomux_find_func(in->common.lib_flags, &iomux, &iomux_f) != 0 ||
        tarpc_find_func(in->common.lib_flags, "recv", &recv_func) != 0)
    {
        ERROR("failed to resolve function(s)");
        return -1;
    }

    if ((buf = malloc(MAX_PKT)) == NULL)
    {
        ERROR("Out of memory");
        return -1;
    }

    /* Create iomux status and fill it with our fds. */
    if ((rc = iomux_create_state(iomux, &iomux_f, &iomux_st)) != 0)
    {
        free(buf);
        return rc;
    }
    if ((rc = iomux_add_fd(iomux, &iomux_f, &iomux_st,
                           in->s, POLLIN)))
    {
        goto simple_receiver_exit;
    }

    for (start = now = time(NULL);
         (in->time2run != 0) ?
          ((unsigned int)(now - start) <= in->time2run) : TRUE;
         now = time(NULL))
    {
        rc = iomux_wait(iomux, &iomux_f, &iomux_st, &iomux_ret,
                        1000);
        if (rc < 0 || rc > 1)
        {
            if (rc < 0)
                ERROR("%s() failed in %s(): errno %r",
                      iomux2str(iomux), __FUNCTION__,
                      TE_OS_RC(TE_TA_UNIX, errno));
            else
                ERROR("%s() returned more then one fd",
                      iomux2str(iomux));
            rc = -1;
            goto simple_receiver_exit;
        }
        else if (rc == 0)
        {
            if ((in->time2run != 0) || (out->bytes == 0))
                continue;
            else
                break;
        }

        iomux_return_iterate(iomux, &iomux_st, &iomux_ret,
                             IOMUX_RETURN_ITERATOR_START, &fd, &events);

        if (fd != in->s || !(events & POLLIN))
        {
            ERROR("%s() returned strange event or socket",
                  iomux2str(iomux));
            rc = -1;
            goto simple_receiver_exit;
        }

        len = recv_func(in->s, buf, MAX_PKT, 0);
        if (len < 0)
        {
            ERROR("recv() failed in %s(): errno %r",
                  __FUNCTION__, TE_OS_RC(TE_TA_UNIX, errno));
            rc = -1;
            goto simple_receiver_exit;
        }
        if (len == 0)
        {
            RING("recv() returned 0 in %s() because of "
                 "peer shutdown", __FUNCTION__);
            break;
        }

        if (out->bytes == 0)
            RING("First %d bytes are received", len);
        out->bytes += len;
    }

    RING("%s() stopped, received %llu bytes", __FUNCTION__, out->bytes);

simple_receiver_exit:
    free(buf);
    iomux_close(iomux, &iomux_f, &iomux_st);

    return (rc < 0) ? rc : 0;
}

#undef MAX_PKT

TARPC_FUNC(simple_receiver, {},
{
    MAKE_CALL(out->retval = func_ptr(in, out));
}
)

/*--------------wait_readable() --------------------------*/
/**
 * Wait until the socket becomes readable.
 *
 * @param in                input RPC argument
 *
 * @return number of received bytes or -1 in the case of failure
 */
int
wait_readable(tarpc_wait_readable_in *in,
              tarpc_wait_readable_out *out)
{
    iomux_funcs     iomux_f;
    int             rc;
    iomux_func      iomux = get_default_iomux();

    iomux_state             iomux_st;
    iomux_return            iomux_ret;

    int                     fd = -1;
    int                     events = 0;

    UNUSED(out);

    RING("%s() started", __FUNCTION__);

    if (iomux_find_func(in->common.lib_flags, &iomux, &iomux_f) != 0)
    {
        return -1;
    }

    /* Create iomux status and fill it with our fds. */
    if ((rc = iomux_create_state(iomux, &iomux_f, &iomux_st)) != 0)
        return rc;
    if ((rc = iomux_add_fd(iomux, &iomux_f, &iomux_st,
                           in->s, POLLIN)))
    {
        goto wait_readable_exit;
    }

    rc = iomux_wait(iomux, &iomux_f, &iomux_st, &iomux_ret,
                    in->timeout);
    if (rc < 0)
    {
        ERROR("%s() failed in wait_readable(): errno %r",
              iomux2str(iomux), TE_OS_RC(TE_TA_UNIX, errno));
        rc = -1;
        goto wait_readable_exit;
    }
    else if ((rc > 0) && (fd != in->s || !(events & POLLIN)))
    {
        ERROR("%s() waited for reading on the socket, "
              "returned %d, but returned incorrect socket or event",
              iomux2str(iomux), rc);
        rc = -1;
        goto wait_readable_exit;
    }

wait_readable_exit:
    iomux_close(iomux, &iomux_f, &iomux_st);

    return rc;
}

TARPC_FUNC(wait_readable, {},
{
    MAKE_CALL(out->retval = func_ptr(in, out));
}
)

/*-------------- recv_verify() --------------------------*/
#define RCV_VF_BUF (1024)

/**
 * Simple receiver.
 *
 * @param in                input RPC argument
 *
 * @return number of received bytes or -1 in the case of failure
 */
int
recv_verify(tarpc_recv_verify_in *in, tarpc_recv_verify_out *out)
{
    api_func   recv_func;
    char           *rcv_buf;
    char           *pattern_buf;
    int             rc;

    int saved_errno = errno;

    out->retval = 0;

    RING("%s() started", __FUNCTION__);

    if (tarpc_find_func(in->common.lib_flags, "recv", &recv_func) != 0)
    {
        return -1;
    }

    if ((rcv_buf = malloc(RCV_VF_BUF)) == NULL)
    {
        ERROR("Out of memory");
        return -1;
    }

    while (1)
    {
        rc = recv_func(in->s, rcv_buf, RCV_VF_BUF, MSG_DONTWAIT);
        if (rc < 0)
        {
            if (errno == EAGAIN)
            {
                errno = saved_errno;
                RING("recv() returned -1(EGAIN) in recv_verify(), "
                     "no more data just now");
                break;
            }
            else
            {
                ERROR("recv() failed in recv_verify(): errno %x", errno);
                free(rcv_buf);
                out->retval = -1;
                return -1;
            }
        }
        if (rc == 0)
        {
            RING("recv() returned 0 in recv_verify() because of "
                 "peer shutdown");
            break;
        }

        /* TODO: check data here, set reval to -2 if not matched. */
        UNUSED(pattern_buf);
        out->retval += rc;
    }

    free(rcv_buf);
    RING("recv_verify() stopped, received %d bytes", out->retval);

    return 0;
}

#undef RCV_VF_BUF

TARPC_FUNC(recv_verify, {},
{
    MAKE_CALL(out->retval = func_ptr(in, out));
}
)

/*-------------- flooder() --------------------------*/
#define FLOODER_ECHOER_WAIT_FOR_RX_EMPTY        1
#define FLOODER_BUF                             4096

/**
 * Routine which receives data from specified set of sockets and sends data
 * to specified set of sockets with maximum speed using I/O multiplexing.
 *
 * @param pco       - PCO to be used
 * @param rcvrs     - set of receiver sockets
 * @param rcvnum    - number of receiver sockets
 * @param sndrs     - set of sender sockets
 * @param sndnum    - number of sender sockets
 * @param bulkszs   - sizes of data bulks to send for each sender
 *                    (in bytes, 1024 bytes maximum)
 * @param time2run  - how long send data (in seconds)
 * @param time2wait - how long wait data (in seconds)
 * @param iomux     - type of I/O Multiplexing function
 *                    (@b select(), @b pselect(), @b poll())
 *
 * @return 0 on success or -1 in the case of failure
 */
int
flooder(tarpc_flooder_in *in)
{
    int errno_save = errno;

    iomux_funcs iomux_f;
    api_func send_func;
    api_func recv_func;
    api_func ioctl_func;

    int        *rcvrs = in->rcvrs.rcvrs_val;
    int         rcvnum = in->rcvrs.rcvrs_len;
    int        *sndrs = in->sndrs.sndrs_val;
    int         sndnum = in->sndrs.sndrs_len;
    int         bulkszs = in->bulkszs;
    int         time2run = in->time2run;
    int         time2wait = in->time2wait;
    iomux_func  iomux = in->iomux;

    uint64_t   *tx_stat = in->tx_stat.tx_stat_val;
    uint64_t   *rx_stat = in->rx_stat.rx_stat_val;

    int      i;
    int      j;
    int      rc;
    char     rcv_buf[FLOODER_BUF];
    char     snd_buf[FLOODER_BUF];

    iomux_state             iomux_st;
    iomux_return            iomux_ret;
    iomux_return_iterator   it;

    struct timeval  timeout;   /* time when we should go out */
    int             iomux_timeout;
    te_bool         time2run_expired = FALSE;
    te_bool         session_rx;

    INFO("%d flooder start", getpid());
    memset(rcv_buf, 0x0, FLOODER_BUF);
    memset(snd_buf, 'X', FLOODER_BUF);

    if ((iomux_find_func(in->common.lib_flags, &iomux, &iomux_f) != 0)    ||
        (tarpc_find_func(in->common.lib_flags, "recv", &recv_func) != 0) ||
        (tarpc_find_func(in->common.lib_flags, "send", &send_func) != 0) ||
        (tarpc_find_func(in->common.lib_flags, "ioctl", &ioctl_func) != 0))
    {
        ERROR("failed to resolve function");
        return -1;
    }

    if (bulkszs > (int)sizeof(snd_buf))
    {
        ERROR("Size of sent data is too long");
        return -1;
    }
    /* Create iomux status and fill it with our fds. */
    if ((rc = iomux_create_state(iomux, &iomux_f, &iomux_st)) != 0)
    {
        iomux_close(iomux, &iomux_f, &iomux_st);
        return rc;
    }
    for (i = 0; i < sndnum; i++)
    {
        if ((rc = iomux_add_fd(iomux, &iomux_f, &iomux_st,
                               sndrs[i], POLLOUT)))
        {
            iomux_close(iomux, &iomux_f, &iomux_st);
            return rc;
        }
    }
    for (i = 0; i < rcvnum; i++)
    {
        int found = FALSE;

        for (j = 0; j < sndnum; j++)
        {
            if (sndrs[j] != rcvrs[i])
                continue;
            if ((rc = iomux_mod_fd(iomux, &iomux_f, &iomux_st,
                                   rcvrs[i], POLLIN | POLLOUT)))
            {
                iomux_close(iomux, &iomux_f, &iomux_st);
                return rc;
            }
            found = TRUE;
            break;
        }

        if (!found &&
            (rc = iomux_add_fd(iomux, &iomux_f, &iomux_st,
                               rcvrs[i], POLLIN)))
        {
            iomux_close(iomux, &iomux_f, &iomux_st);
            return rc;
        }
    }

    if (gettimeofday(&timeout, NULL))
    {
        ERROR("%s(): gettimeofday(timeout) failed: %d",
              __FUNCTION__, errno);
        return -1;
    }
    timeout.tv_sec += time2run;
    iomux_timeout = TE_SEC2MS(time2run);

    INFO("%s(): time2run=%d, timeout=%ld.%06ld", __FUNCTION__,
         time2run, (long)timeout.tv_sec, (long)timeout.tv_usec);

    do {
        int fd = -1;    /* Shut up compiler warning */
        int events = 0; /* Shut up compiler warning */

        session_rx = FALSE;
        rc = iomux_wait(iomux, &iomux_f, &iomux_st, &iomux_ret,
                        iomux_timeout);

        if (rc < 0)
        {
            if (errno == EINTR)
                continue;
            ERROR("%s(): %s wait failed: %d", __FUNCTION__,
                  iomux2str(iomux), errno);
            iomux_close(iomux, &iomux_f, &iomux_st);
            return -1;
        }

        it = IOMUX_RETURN_ITERATOR_START;
        for (it = iomux_return_iterate(iomux, &iomux_st, &iomux_ret,
                                       it, &fd, &events);
             it != IOMUX_RETURN_ITERATOR_END;
             it = iomux_return_iterate(iomux, &iomux_st, &iomux_ret,
                                       it, &fd, &events))
        {
            int sent;
            int received;
            int eperm_cnt = 0;

            if (!time2run_expired && (events & POLLOUT))
            {
                sent = send_func(fd, snd_buf, bulkszs, 0);
                while ((sent < 0) && (errno == EPERM) &&
                       (++eperm_cnt) < 10)
                {
                    /* Don't stop on EPERM, but report it */
                    if (eperm_cnt == 1)
                        ERROR("%s(): send(%d) failed: %d",
                              __FUNCTION__, fd, errno);
                    usleep(10000);
                    sent = send_func(fd, snd_buf, bulkszs, 0);
                }

                if ((sent < 0) && (errno != EINTR) &&
                    (errno != EAGAIN) && (errno != EWOULDBLOCK))
                {
                    ERROR("%s(): send(%d) failed: %d",
                          __FUNCTION__, fd, errno);
                    iomux_close(iomux, &iomux_f, &iomux_st);
                    return -1;
                }
                else if ((sent > 0) && (tx_stat != NULL))
                {
                    for (i = 0; i < sndnum; i++)
                    {
                        if (sndrs[i] != fd)
                            continue;
                        tx_stat[i] += sent;
                        break;
                    }
                }
            }
            if ((events & POLLIN))
            {
                /* We use recv() instead of read() here to avoid false
                 * positives from iomux functions.  On linux, select()
                 * sometimes return false read events.
                 * Such misbihaviour may be tested in separate functions,
                 * not here. */
                received = recv_func(fd, rcv_buf, sizeof(rcv_buf),
                                     MSG_DONTWAIT);
                if ((received < 0) && (errno != EINTR) &&
                    (errno != EAGAIN) && (errno != EWOULDBLOCK))
                {
                    ERROR("%s(): recv(%d) failed: %d",
                          __FUNCTION__, fd, errno);
                    iomux_close(iomux, &iomux_f, &iomux_st);
                    return -1;
                }
                else if (received > 0)
                {
                    session_rx = TRUE;
                    if (rx_stat != NULL)
                    {
                        for (i = 0; i < rcvnum; i++)
                        {
                            if (rcvrs[i] != fd)
                                continue;
                            rx_stat[i] += received;
                            break;
                        }
                    }
                    if (time2run_expired)
                        VERB("FD=%d Rx=%d", fd, received);
                }
            }
#ifdef DEBUG
            if ((time2run_expired) && ((events & POLLIN)))
            {
                WARN("%s() returned unexpected events: 0x%x",
                     iomux2str(iomux), events);
            }
#endif
        }

        if (!time2run_expired)
        {
            struct timeval now;

            if (gettimeofday(&now, NULL))
            {
                ERROR("%s(): gettimeofday(now) failed): %d",
                      __FUNCTION__, errno);
                iomux_close(iomux, &iomux_f, &iomux_st);
                return -1;
            }
            iomux_timeout = TE_SEC2MS(timeout.tv_sec  - now.tv_sec) +
                TE_US2MS(timeout.tv_usec - now.tv_usec);
            if (iomux_timeout < 0)
            {
                time2run_expired = TRUE;

                /* Clean up POLLOUT requests for all descriptors */
                for (i = 0; i < sndnum; i++)
                {
                    fd = sndrs[i];
                    events = 0;

                    for (j = 0; j < rcvnum; j++)
                    {
                        if (sndrs[i] != rcvrs[j])
                            continue;
                        events = POLLIN;
                        break;
                    }
                    if (iomux_mod_fd(iomux, &iomux_f, &iomux_st,
                                     fd, events) != 0)
                    {
                            ERROR("%s(): iomux_mod_fd() function failed "
                                  "with iomux=%s", __FUNCTION__,
                                  iomux2str(iomux));
                            iomux_close(iomux, &iomux_f, &iomux_st);
                            return -1;
                    }
                }

                /* Just to make sure that we'll get all from buffers */
                session_rx = TRUE;
                INFO("%s(): time2run expired", __FUNCTION__);
            }
        }

        if (time2run_expired)
        {
            iomux_timeout = TE_SEC2MS(time2wait);
            VERB("%s(): Waiting for empty Rx queue, Rx=%d",
                 __FUNCTION__, session_rx);
        }

    } while (!time2run_expired || session_rx);

    iomux_close(iomux, &iomux_f, &iomux_st);
    INFO("%s(): OK", __FUNCTION__);

    /* Clean up errno */
    errno = errno_save;

    return 0;
}

TARPC_FUNC(flooder, {},
{
    MAKE_CALL(out->retval = func_ptr(in));
    COPY_ARG(tx_stat);
    COPY_ARG(rx_stat);
}
)

/*-------------- echoer() --------------------------*/

typedef struct buffer {
    TAILQ_ENTRY(buffer)    links;
    char                   buf[FLOODER_BUF];
    int                    size;
} buffer;

typedef TAILQ_HEAD(buffers, buffer) buffers;

/**
 * Routine to free buffers queue.
 *
 * @param p     Buffers queue head pointer
 */
void free_buffers(buffers *p)
{
    buffer  *q;

    if (p == NULL)
        return;

    while ((q = TAILQ_FIRST(p)) != NULL)
    {
        TAILQ_REMOVE(p, q, links);
        free(q);
    }
}

/**
 * Routine which receives data from specified set of
 * sockets using I/O multiplexing and sends them back
 * to the socket.
 *
 * @param pco       - PCO to be used
 * @param sockets   - set of sockets to be processed
 * @param socknum   - number of sockets to be processed
 * @param time2run  - how long send data (in seconds)
 * @param iomux     - type of I/O Multiplexing function
 *                    (@b select(), @b pselect(), @b poll())
 *
 * @return 0 on success or -1 in the case of failure
 */
int
echoer(tarpc_echoer_in *in)
{
    iomux_funcs iomux_f;
    api_func write_func;
    api_func read_func;

    int        *sockets = in->sockets.sockets_val;
    int         socknum = in->sockets.sockets_len;
    int         time2run = in->time2run;

    uint64_t   *tx_stat = in->tx_stat.tx_stat_val;
    uint64_t   *rx_stat = in->rx_stat.rx_stat_val;
    iomux_func  iomux = in->iomux;

    int      i;
    int      rc;

    buffers                 buffs;
    buffer                 *buf = NULL;

    iomux_state             iomux_st;
    iomux_return            iomux_ret;
    iomux_return_iterator   it;

    struct timeval  timeout;   /* time when we should go out */
    int             iomux_timeout;
    te_bool         time2run_expired = FALSE;
    te_bool         session_rx;

    TAILQ_INIT(&buffs);

    if ((iomux_find_func(in->common.lib_flags, &iomux, &iomux_f) != 0)    ||
        (tarpc_find_func(in->common.lib_flags, "read", &read_func) != 0) ||
        (tarpc_find_func(in->common.lib_flags, "write", &write_func) != 0))
    {
        return -1;
    }

    /* Create iomux status and fill it with our fds. */
    if ((rc = iomux_create_state(iomux, &iomux_f, &iomux_st)) != 0)
    {
        iomux_close(iomux, &iomux_f, &iomux_st);
        return rc;
    }

    for (i = 0; i < socknum; i++)
    {
        if ((rc = iomux_add_fd(iomux, &iomux_f, &iomux_st,
                               sockets[i], POLLIN | POLLOUT)) != 0)
        {
            ERROR("%s(): failed to add fd to iomux list", __FUNCTION__);
            iomux_close(iomux, &iomux_f, &iomux_st);
            return rc;
        }
    }

    if (gettimeofday(&timeout, NULL))
    {
        ERROR("%s(): gettimeofday(timeout) failed: %d",
              __FUNCTION__, errno);
        iomux_close(iomux, &iomux_f, &iomux_st);
        return -1;
    }
    timeout.tv_sec += time2run;
    iomux_timeout = TE_SEC2MS(time2run);

    INFO("%s(): time2run=%d, timeout timestamp=%ld.%06ld", __FUNCTION__,
         time2run, (long)timeout.tv_sec, (long)timeout.tv_usec);

    do {
        int fd = -1;
        int events = 0;

        session_rx = FALSE;
        rc = iomux_wait(iomux, &iomux_f, &iomux_st, &iomux_ret,
                        iomux_timeout);

        if (rc < 0)
        {
            if (errno == EINTR)
                continue;
            ERROR("%s(): %spoll() failed: %d", __FUNCTION__,
                  iomux2str(iomux), errno);
            iomux_close(iomux, &iomux_f, &iomux_st);
            free_buffers(&buffs);
            return -1;
        }

        for (it = IOMUX_RETURN_ITERATOR_START;
             it != IOMUX_RETURN_ITERATOR_END;
             it = iomux_return_iterate(iomux, &iomux_st, &iomux_ret,
                                       it, &fd, &events))
        {
            int sent = 0;
            int received = 0;

            if ((events & POLLIN))
            {
                buf = TE_ALLOC(sizeof(*buf));
                if (buf == NULL)
                {
                    ERROR("%s(): out of memory", __FUNCTION__);
                    iomux_close(iomux, &iomux_f, &iomux_st);
                    free_buffers(&buffs);
                    return - 1;
                }

                TAILQ_INSERT_HEAD(&buffs, buf, links);
                received = buf->size = read_func(fd, buf->buf,
                                                 sizeof(buf->buf));
                if (received < 0)
                {
                    ERROR("%s(): read() failed: %d", __FUNCTION__, errno);
                    iomux_close(iomux, &iomux_f, &iomux_st);
                    free_buffers(&buffs);
                    return -1;
                }
                session_rx = TRUE;
            }
            if ((events & POLLOUT) &&
                (buf = TAILQ_LAST(&buffs, buffers)) != NULL)
            {
                sent = write_func(fd, buf->buf, buf->size);
                if (sent < 0)
                {
                    ERROR("%s(): write() failed: %d", __FUNCTION__, errno);
                    iomux_close(iomux, &iomux_f, &iomux_st);
                    free_buffers(&buffs);
                    return -1;
                }
                TAILQ_REMOVE(&buffs, buf, links);
                free(buf);
            }

            if ((received > 0 && rx_stat != NULL) ||
                (sent > 0 && tx_stat != NULL))
            {
                for (i = 0; i < socknum; i++)
                {
                    if (sockets[i] != fd)
                        continue;
                    if (rx_stat != NULL)
                        rx_stat[i] += received;
                    if (tx_stat != NULL)
                        tx_stat[i] += sent;
                    break;
                }
            }
        }

        if (!time2run_expired)
        {
            struct timeval now;

            if (gettimeofday(&now, NULL))
            {
                ERROR("%s(): gettimeofday(now) failed: %d",
                      __FUNCTION__, errno);
                iomux_close(iomux, &iomux_f, &iomux_st);
                free_buffers(&buffs);
                return -1;
            }
            iomux_timeout = TE_SEC2MS(timeout.tv_sec  - now.tv_sec) +
                TE_US2MS(timeout.tv_usec - now.tv_usec);
            if (iomux_timeout < 0)
            {
                time2run_expired = TRUE;
                /* Just to make sure that we'll get all from buffers */
                session_rx = TRUE;
                INFO("%s(): time2run expired", __FUNCTION__);
            }
        }

        if (time2run_expired)
        {
            iomux_timeout = FLOODER_ECHOER_WAIT_FOR_RX_EMPTY;
            VERB("%s(): Waiting for empty Rx queue", __FUNCTION__);
        }

    } while (!time2run_expired || session_rx);

    iomux_close(iomux, &iomux_f, &iomux_st);
    free_buffers(&buffs);
    INFO("%s(): OK", __FUNCTION__);

    return 0;
}

TARPC_FUNC(echoer, {},
{
    MAKE_CALL(out->retval = func_ptr(in));
    COPY_ARG(tx_stat);
    COPY_ARG(rx_stat);
}
)

/*-------------- pattern_sender() --------------------------*/
/* Count of numbers in a sequence (should not be greater that 65280). */
#define SEQUENCE_NUM 10000
/* Period of a sequence */
#define SEQUENCE_PERIOD_NUM 255 + (SEQUENCE_NUM - 255) * 2

/**
 * Get nth element of a string which is a concatenation of
 * a periodic sequence 1, 2, 3, ..., SEQUENCE_PERIOD_NUM, 1, 2, ...
 * where numbers are written in a positional base 256 system.
 *
 * @param n     Number
 *
 * @return Character code
 */
static char
get_nth_elm(int n)
{
    int m;

    n = n % SEQUENCE_PERIOD_NUM + 1;

    if (n <= 255)
        return n;
    else
    {
        m = n - 256;
        return m % 2 == 0 ? (m / 2 / 255) + 1 : (m / 2) % 255 + 1;
    }
}

/**
 * Fill a buffer with values provided by @b get_nth_elm().
 *
 * @param buf            Buffer
 * @param size           Buffer size
 * @param arg            Pointer to @ref tarpc_pat_gen_arg structure, where
 *                       - coef1 is a starting number in a sequence
 *
 * @return 0 on success
 */
te_errno
fill_buff_with_sequence(char *buf, int size, tarpc_pat_gen_arg *arg)
{
    int i;
    int start_n = arg->coef1 % SEQUENCE_PERIOD_NUM;
    arg->coef1 += size;

    for (i = 0; i < size; i++)
    {
        buf[i] = get_nth_elm(start_n + i);
    }

    return 0;
}

/**
 * Fills the buffer with a linear congruential sequence
 * and updates @b arg parameter for the next call.
 *
 * Each element is calculated using the formula:
 * X[n] = a * X[n-1] + c, where @a a and @a c are taken from @b arg parameter:
 * - @a a is @b arg->coef2,
 * - @a c is @b arg->coef3
 *
 * @param buf            Buffer
 * @param size           Buffer size in bytes
 * @param arg            Pointer to @ref tarpc_pat_gen_arg structure, where
 *                       - coef1 is @a x0 - starting number in a sequence,
 *                       - coef2 is @a a - multiplying constant,
 *                       - coef3 is @a c - additive constant
 *
 * @return 0 on success
 */
te_errno
fill_buff_with_sequence_lcg(char *buf, int size, tarpc_pat_gen_arg *arg)
{
    int i;
    uint32_t x0 = arg->coef1;
    uint32_t a = arg->coef2;
    uint32_t c = arg->coef3;
    uint32_t *p32buf = (uint32_t *)buf;
    int word_size = (size + arg->offset + 3) / 4;

    if (size == 0)
        return 0;

    arg->offset = (size + arg->offset) % 4;
    p32buf[0] = htonl(x0);

    for (i = 1; i < word_size; ++i)
    {
        uint32_t curr_elem = a * x0 + c;
        p32buf[i] = htonl(curr_elem);
        x0 = curr_elem;
    }

    arg->coef1 = arg->offset ? x0 : (a * x0 + c);
    return 0;
}

/**
 * Pattern sender.
 *
 * @param in                input RPC argument
 * @param out               output RPC argument
 *
 * @return 0 on success or -1 in the case of failure
 */
int
pattern_sender(tarpc_pattern_sender_in *in, tarpc_pattern_sender_out *out)
{
#define MAX_OFFSET \
    ((void*)pattern_gen_func == (void*)fill_buff_with_sequence_lcg ? 3 : 0)

    int             errno_save = errno;
    api_func_ptr    pattern_gen_func;
    api_func        send_func;
    api_func_ptr    send_wrapper = NULL;
    void           *send_wrapper_data = NULL;
    iomux_funcs     iomux_f;
    char           *buf = NULL;
    char           *send_ptr;
    size_t          send_size;
    iomux_func      iomux = in->iomux;

    int size = rand_range(in->size_min, in->size_max);
    int delay = rand_range(in->delay_min, in->delay_max);

    int fd = -1;
    int events = 0;
    int rc = 0;
    int bytes_rest = 0;
    int send_flags = iomux == FUNC_NO_IOMUX ? 0 : MSG_DONTWAIT;

    int                     iomux_timeout;
    iomux_state             iomux_st;
    iomux_return            iomux_ret;
    iomux_return_iterator   itr;

    struct timeval tv_start;
    struct timeval tv_now;

    tarpc_pat_gen_arg tmp_arg = in->gen_arg;
    out->gen_arg = in->gen_arg;
    out->bytes = 0;

    RING("%s() started", __FUNCTION__);

    if (in->size_min > in->size_max || in->delay_min > in->delay_max)
    {
        te_rpc_error_set(TE_RC(TE_TA_UNIX, TE_EINVAL),
                         "Incorrect size or delay parameters");
        return -1;
    }

    /* 1 is length of empty string here. */
    if (in->swrapper.swrapper_len > 1)
    {
        send_wrapper = (api_func_ptr)
                          rcf_ch_symbol_addr(
                              in->swrapper.swrapper_val,
                              TRUE);
        if (send_wrapper == NULL)
        {
            te_rpc_error_set(TE_RC(TE_TA_UNIX, TE_ENOENT),
                             "failed to find function '%s'",
                             in->swrapper.swrapper_val);
            return -1;
        }

        if (in->swrapper_data != RPC_NULL)
        {
            send_wrapper_data = rcf_pch_mem_get(in->swrapper_data);
            if (send_wrapper_data == NULL)
            {
                te_rpc_error_set(TE_RC(TE_TA_UNIX, TE_ENOENT),
                                 "failed to resolve swrapper_data");
                return -1;
            }
        }
    }
    else
    {
        rc = tarpc_find_func(in->common.lib_flags, "send", &send_func);
        if (rc != 0)
        {
            te_rpc_error_set(TE_RC(TE_TA_UNIX, rc),
                             "failed to resolve 'send'");
            return -1;
        }
    }

    if ((pattern_gen_func =
                rcf_ch_symbol_addr(in->fname.fname_val, TRUE)) == NULL)
    {
        te_rpc_error_set(TE_RC(TE_TA_UNIX, TE_ENOENT),
                         "failed to resolve '%s'", in->fname.fname_val);
        return -1;
    }

    if (iomux_find_func(in->common.lib_flags, &iomux, &iomux_f) != 0)
    {
        te_rpc_error_set(TE_RC(TE_TA_UNIX, TE_ENOENT),
                         "failed to resolve iomux function");
        return -1;
    }

    if ((rc = iomux_create_state(iomux, &iomux_f, &iomux_st)) != 0)
    {
        te_rpc_error_set(TE_OS_RC(TE_TA_UNIX, errno),
                         "failed to create iomux state");
        iomux_close(iomux, &iomux_f, &iomux_st);
        return rc;
    }

    if ((rc = iomux_add_fd(iomux, &iomux_f, &iomux_st,
                           in->s, POLLOUT)) != 0)
    {
        te_rpc_error_set(TE_OS_RC(TE_TA_UNIX, errno),
                         "failed to add file descriptor to iomux set");
        iomux_close(iomux, &iomux_f, &iomux_st);
        return rc;
    }

    if ((buf = malloc(in->size_max + MAX_OFFSET)) == NULL)
    {
        te_rpc_error_set(TE_RC(TE_TA_UNIX, TE_ENOMEM),
                         "out of memory");
        iomux_close(iomux, &iomux_f, &iomux_st);
        return -1;
    }

#define PTRN_SEND_ERROR \
    do {                                                        \
        if (bytes_rest != 0)                                    \
        {                                                       \
            pattern_gen_func(buf, size - bytes_rest, &tmp_arg); \
            out->gen_arg = tmp_arg;                             \
        }                                                       \
        else                                                    \
        {                                                       \
            out->gen_arg = in->gen_arg;                         \
        }                                                       \
        iomux_close(iomux, &iomux_f, &iomux_st);                \
        free(buf);                                              \
        return -1;                                              \
    } while (0)

#define MSEC_DIFF \
    (TE_SEC2MS(tv_now.tv_sec - tv_start.tv_sec) + \
     TE_US2MS(tv_now.tv_usec - tv_start.tv_usec))

    for (gettimeofday(&tv_start, NULL), gettimeofday(&tv_now, NULL);
         MSEC_DIFF <= (int)TE_SEC2MS(in->time2run);
         gettimeofday(&tv_now, NULL))
    {
        int len = 0;
        uint32_t offset = in->gen_arg.offset;
        if (offset > MAX_OFFSET)
        {
            te_rpc_error_set(TE_RC(TE_TA_UNIX, TE_EINVAL),
                             "offset is too big");
            PTRN_SEND_ERROR;
        }

        if (!in->size_rnd_once && bytes_rest == 0)
            size = rand_range(in->size_min, in->size_max);

        if (!in->delay_rnd_once)
            delay = rand_range(in->delay_min, in->delay_max);

        if (TE_US2MS(delay) > (int)TE_SEC2MS(in->time2run) - MSEC_DIFF)
            break;

        usleep(delay);
        gettimeofday(&tv_now, NULL);
        iomux_timeout = (int)TE_SEC2MS(in->time2run) - MSEC_DIFF;
        if (iomux_timeout <= 0)
            break;

        rc = iomux_wait(iomux, &iomux_f, &iomux_st, &iomux_ret,
                        iomux_timeout);

        if (rc < 0)
        {
            if (errno == EINTR)
                continue;

            te_rpc_error_set(TE_OS_RC(TE_TA_UNIX, errno),
                             "%s wait failed: %r",
                             iomux2str(iomux), te_rc_os2te(errno));
            PTRN_SEND_ERROR;
        }
        else if (rc > 1)
        {
            te_rpc_error_set(TE_RC(TE_TA_UNIX, TE_EFAIL),
                             "%s wait returned more then one fd",
                             iomux2str(iomux));
            PTRN_SEND_ERROR;
        }
        else if (rc == 0  && iomux != FUNC_NO_IOMUX)
        {
            break;
        }

        itr = IOMUX_RETURN_ITERATOR_START;
        itr = iomux_return_iterate(iomux, &iomux_st, &iomux_ret,
                                   itr, &fd, &events);
        if (fd != in->s && iomux != FUNC_NO_IOMUX)
        {
            te_rpc_error_set(TE_RC(TE_TA_UNIX, TE_EFAIL),
                             "%s wait returned incorrect fd %d "
                             "instead of %d",
                             iomux2str(iomux), fd, in->s);
            PTRN_SEND_ERROR;
        }

        if (!(events & POLLOUT) && iomux != FUNC_NO_IOMUX)
        {
            te_rpc_error_set(TE_RC(TE_TA_UNIX, TE_EFAIL),
                             "%s wait successeed but the socket is "
                             "not writable", iomux2str(iomux));
            PTRN_SEND_ERROR;
        }

        if (bytes_rest == 0)
        {
            bytes_rest = size;
            tmp_arg = in->gen_arg;
            if ((rc = pattern_gen_func(buf, size, &in->gen_arg)) != 0)
            {
                te_rpc_error_set(TE_RC(TE_TA_UNIX, rc),
                                 "failed to generate a pattern");
                PTRN_SEND_ERROR;
            }
            send_ptr = buf + offset;
            send_size = size;
        }
        else
        {
            send_ptr = buf + offset + (size - bytes_rest);
            send_size = bytes_rest;
        }

        if (send_wrapper != NULL)
        {
            len = send_wrapper(send_wrapper_data, in->s, send_ptr,
                               send_size, send_flags);
        }
        else
        {
            len = send_func(in->s, send_ptr, send_size, send_flags);
        }

        if (len < 0)
        {
            if (!in->ignore_err)
            {
                ERROR("send() failed in pattern_sender(): errno %s (%x)",
                      strerror(errno), errno);
                out->func_failed = TRUE;
                PTRN_SEND_ERROR;
            }
            else
            {
                len = errno = 0;
                continue;
            }
        }
        bytes_rest -= len;
        out->bytes += len;
    }
#undef PTRN_SEND_ERROR
#undef MSEC_DIFF

    RING("pattern_sender() stopped, sent %llu bytes",
         out->bytes);

    if (bytes_rest != 0)
    {
        pattern_gen_func(buf, size - bytes_rest, &tmp_arg);
        out->gen_arg = tmp_arg;
    }
    else
        out->gen_arg = in->gen_arg;

    iomux_close(iomux, &iomux_f, &iomux_st);
    free(buf);

    /* Clean up errno */
    errno = errno_save;

    return 0;
}

TARPC_FUNC(pattern_sender, {},
{
    MAKE_CALL(out->retval = func_ptr(in, out));
}
)

/*-------------- pattern_receiver() --------------------------*/
/**
 * Pattern receiver.
 *
 * @param in                input RPC argument
 * @param out               output RPC argument
 *
 * @return 0 on success, -2 in case of data not matching the pattern
 *         received or -1 in the case of another failure
 */
int
pattern_receiver(tarpc_pattern_receiver_in *in,
                 tarpc_pattern_receiver_out *out)
{
#define MAX_PKT (1024 * 1024)
    int             errno_save = errno;
    api_func_ptr    pattern_gen_func;
    api_func        recv_func;
    iomux_funcs     iomux_f;
    char           *buf = NULL;
    char           *check_buf = NULL;
    iomux_func      iomux = in->iomux;
    api_func        setsockopt_func;

    int fd = -1;
    int events = 0;
    int rc = 0;
    int recv_flags = iomux == FUNC_NO_IOMUX ? 0 : MSG_DONTWAIT;

    int                     iomux_timeout;
    iomux_state             iomux_st;
    iomux_return            iomux_ret;
    iomux_return_iterator   itr;

    struct timeval tv_start;
    struct timeval tv_now;
    int default_recv_timeout = 0;

    out->gen_arg = in->gen_arg;
    out->bytes = 0;

    RING("%s() started", __FUNCTION__);

    if (iomux == FUNC_NO_IOMUX)
    {
        api_func getsockopt_func;
        struct timeval tv = {0,0};
        socklen_t tv_len = sizeof(tv);

        if (tarpc_find_func(in->common.lib_flags, "setsockopt",
                        &setsockopt_func) != 0)
            return -1;

        if (tarpc_find_func(in->common.lib_flags, "getsockopt",
                        &getsockopt_func) != 0)
            return -1;

        if (getsockopt_func(in->s, SOL_SOCKET, SO_RCVTIMEO, &tv, &tv_len) == 0)
        {
            default_recv_timeout = TE_SEC2US(tv.tv_sec);
            default_recv_timeout += tv.tv_usec;
        }
        else
        {
            ERROR("%s(): getsockopt() failed to get default "
                  "timeout with errno %s (%d)",
                  __FUNCTION__, strerror(errno), errno);
            return -1;
        }
    }
    else
    {
        if (iomux_find_func(in->common.lib_flags, &iomux, &iomux_f) != 0)
            return -1;

        if ((rc = iomux_create_state(iomux, &iomux_f, &iomux_st)) != 0)
        {
            iomux_close(iomux, &iomux_f, &iomux_st);
            return rc;
        }

        if ((rc = iomux_add_fd(iomux, &iomux_f, &iomux_st,
                               in->s, POLLIN)) != 0)
        {
            iomux_close(iomux, &iomux_f, &iomux_st);
            return rc;
        }
    }

    if (tarpc_find_func(in->common.lib_flags, "recv", &recv_func) != 0 ||
        (pattern_gen_func =
                rcf_ch_symbol_addr(in->fname.fname_val, TRUE)) == NULL)
        return -1;

    if ((buf = malloc(MAX_PKT)) == NULL ||
        (check_buf = malloc(MAX_PKT + MAX_OFFSET)) == NULL)
    {
        ERROR("Out of memory");
        free(buf);
        free(check_buf);
        iomux_close(iomux, &iomux_f, &iomux_st);
        return -1;
    }

#define SET_RECV_TIMEOUT(timeout_us)                         \
    do {                                                     \
        struct timeval tv = {0,0};                           \
        TE_US2TV(timeout_us, &tv);                           \
        rc = setsockopt_func(in->s, SOL_SOCKET, SO_RCVTIMEO, \
                             &tv, sizeof(tv));               \
    } while (0)

#define PTRN_RECV_ERROR \
    do {                                                             \
        iomux_close(iomux, &iomux_f, &iomux_st);                     \
        free(buf);                                                   \
        free(check_buf);                                             \
        out->gen_arg = in->gen_arg;                                  \
        if (iomux == FUNC_NO_IOMUX)                                  \
            SET_RECV_TIMEOUT(default_recv_timeout);                  \
        return -1;                                                   \
    } while (0)

#define MSEC_DIFF \
    (TE_SEC2MS(tv_now.tv_sec - tv_start.tv_sec) + \
     TE_US2MS(tv_now.tv_usec - tv_start.tv_usec))

    for (gettimeofday(&tv_start, NULL), gettimeofday(&tv_now, NULL);
         MSEC_DIFF <= (int)TE_SEC2MS(in->time2run);
         gettimeofday(&tv_now, NULL))
    {
        int len = 0;
        uint32_t offset = in->gen_arg.offset;

        iomux_timeout = (int)TE_SEC2MS(in->time2run) - MSEC_DIFF;
        if (iomux_timeout <= 0)
            break;

        if (iomux == FUNC_NO_IOMUX)
        {
            SET_RECV_TIMEOUT(TE_MS2US(iomux_timeout));
            if (rc != 0)
            {
                ERROR("%s(): setsockopt() failed to set %d ms"
                      "timeout with errno %s (%d)",
                      __FUNCTION__, iomux_timeout,
                      strerror(errno), errno);
                PTRN_RECV_ERROR;
            }
        }
        else
        {
            rc = iomux_wait(iomux, &iomux_f, &iomux_st, &iomux_ret,
                            iomux_timeout);
            if (rc < 0)
            {
                if (errno == EINTR)
                    continue;
                ERROR("%s(): %s wait failed: %d", __FUNCTION__,
                      iomux2str(iomux), errno);
                PTRN_RECV_ERROR;
            }
            else if (rc > 1)
            {
                ERROR("%s(): %s wait returned more then one fd", __FUNCTION__,
                      iomux2str(iomux));
                PTRN_RECV_ERROR;
            }
            else if (rc == 0)
                break;

            itr = IOMUX_RETURN_ITERATOR_START;
            itr = iomux_return_iterate(iomux, &iomux_st, &iomux_ret,
                                       itr, &fd, &events);
            if (fd != in->s)
            {
                ERROR("%s(): %s wait returned incorrect fd %d instead of %d",
                      __FUNCTION__, iomux2str(iomux), fd, in->s);
                PTRN_RECV_ERROR;
            }

            if (!(events & POLLIN))
            {
                ERROR("%s(): %s wait successeed but the socket is "
                      "not writable", __FUNCTION__, iomux2str(iomux));
                PTRN_RECV_ERROR;
            }
        }

        len = recv_func(in->s, buf, MAX_PKT, recv_flags);
        if (len < 0)
        {
            int recv_errno = errno;

            if (iomux == FUNC_NO_IOMUX &&
                (recv_errno == EAGAIN || recv_errno == EWOULDBLOCK))
                continue;

            ERROR("recv() failed in pattern_receiver(): errno %s (%x)",
                  strerror(errno), errno);
            out->func_failed = TRUE;
            if (recv_errno != ECONNRESET)
                PTRN_RECV_ERROR;
            else
                len = 0;
        }
        else
        {
            if ((rc = pattern_gen_func(check_buf, len, &in->gen_arg)) != 0)
            {
                ERROR("%s(): failed to generate a pattern", __FUNCTION__);
                PTRN_RECV_ERROR;
            }

            if (memcmp(buf, check_buf + offset, len) != 0)
            {
                ERROR("%s(): received data doesn't match a pattern",
                      __FUNCTION__);
                iomux_close(iomux, &iomux_f, &iomux_st);
                free(buf);
                free(check_buf);
                if (iomux == FUNC_NO_IOMUX)
                    SET_RECV_TIMEOUT(default_recv_timeout);
                return -2;
            }
        }
        out->bytes += len;
    }
#undef PTRN_RECV_ERROR
#undef MSEC_DIFF
#undef MAX_OFFSET

    RING("pattern_receiver() stopped, received %llu bytes",
         out->bytes);

    out->gen_arg = in->gen_arg;

    iomux_close(iomux, &iomux_f, &iomux_st);
    free(buf);
    free(check_buf);

    if (iomux == FUNC_NO_IOMUX)
    {
        SET_RECV_TIMEOUT(default_recv_timeout);
        if (rc != 0)
        {
            ERROR("%s(): setsockopt() failed to set default"
                  "timeout with errno %s (%d)",
                  __FUNCTION__, strerror(errno), errno);
            return -1;
        }
    }

    /* Clean up errno */
    errno = errno_save;

    return 0;
#undef MAX_PKT
#undef SET_RECV_TIMEOUT
}

TARPC_FUNC(pattern_receiver, {},
{
    MAKE_CALL(out->retval = func_ptr(in, out));
}
)

/*-------------- sendfile() ------------------------------*/

#if (SIZEOF_OFF_T == 8)
typedef off_t   ta_off64_t;
#else
typedef uint64_t ta_off64_t;
#endif

/* FIXME: sort off the correct prototype */
TARPC_FUNC_DYNAMIC_UNSAFE(sendfile,
{
    COPY_ARG(offset);
},
{
    if (in->force64 == TRUE)
    {
        do {
            int         rc;
            api_func    real_func = func;
            api_func    func64;
            ta_off64_t  offset = 0;
            const char *real_func_name = "sendfile64";

            if ((rc = tarpc_find_func(in->common.lib_flags,
                                      real_func_name, &func64)) == 0)
            {
                real_func = func64;
            }
            else if (sizeof(off_t) == 8)
            {
                INFO("Using sendfile() instead of sendfile64() since "
                     "sizeof(off_t) is 8");
                real_func_name = "sendfile";
            }
            else
            {
                ERROR("Cannot find sendfile64() function.\n"
                      "Unable to use sendfile() since sizeof(off_t) "
                      "is %u", (unsigned)sizeof(off_t));
                out->common._errno = TE_RC(TE_TA_UNIX, TE_ENOENT);
                break;
            }

            assert(real_func != NULL);

            if (out->offset.offset_len > 0)
                offset = *out->offset.offset_val;

            VERB("Call %s(out=%d, int=%d, offset=%lld, count=%d)",
                 real_func_name, in->out_fd, in->in_fd,
                 (long long)offset, in->count);

            MAKE_CALL(out->retval =
                      real_func(in->out_fd, in->in_fd,
                                out->offset.offset_len == 0 ? NULL : &offset,
                                in->count));

            VERB("%s() returns %d, errno=%d, offset=%lld",
                 real_func_name, out->retval, errno, (long long)offset);

            if (out->offset.offset_len > 0)
                out->offset.offset_val[0] = (tarpc_off_t)offset;

        } while (0);
    }
    else
    {
        off_t offset = 0;

        if (out->offset.offset_len > 0)
            offset = *out->offset.offset_val;

        MAKE_CALL(out->retval =
            func(in->out_fd, in->in_fd,
                 out->offset.offset_len == 0 ? NULL : &offset,
                 in->count));
        if (out->offset.offset_len > 0)
            out->offset.offset_val[0] = (tarpc_off_t)offset;
    }
}
)

/*-------------- sendfile_via_splice() ------------------------------*/

tarpc_ssize_t
sendfile_via_splice(tarpc_sendfile_via_splice_in *in,
                    tarpc_sendfile_via_splice_out *out)
{
    api_func_ptr    pipe_func;
    api_func        splice_func;
    api_func        close_func;
    ssize_t         to_pipe;
    ssize_t         from_pipe = 0;
    int             pipefd[2];
    unsigned int    flags = 0;
    off_t           offset = 0;
    int             ret = 0;

#ifdef SPLICE_F_NONBLOCK
    flags = SPLICE_F_NONBLOCK | SPLICE_F_MOVE;
#endif

    if (tarpc_find_func(in->common.lib_flags, "pipe",
                        (api_func *)&pipe_func) != 0)
    {
        ERROR("%s(): Failed to resolve pipe() function", __FUNCTION__);
        return -1;
    }
    if (tarpc_find_func(in->common.lib_flags, "splice", &splice_func) != 0)
    {
        ERROR("%s(): Failed to resolve splice() function", __FUNCTION__);
        return -1;
    }
    if (tarpc_find_func(in->common.lib_flags, "close", &close_func) != 0)
    {
        ERROR("%s(): Failed to resolve close() function", __FUNCTION__);
        return -1;
    }

    if (pipe_func(pipefd) != 0)
    {
        ERROR("pipe() failed with error %r", TE_OS_RC(TE_TA_UNIX, errno));
        return -1;
    }

    if (out->offset.offset_len > 0)
            offset = *out->offset.offset_val;
    if ((to_pipe = splice_func(in->in_fd,
                               out->offset.offset_len == 0 ? NULL : &offset,
                               pipefd[1], NULL, in->count, flags)) < 0)
    {
        ERROR("splice() to pipe failed with error %r",
              TE_OS_RC(TE_TA_UNIX, errno));
        ret = -1;
        goto sendfile_via_splice_exit;
    }
    if (out->offset.offset_len > 0)
            out->offset.offset_val[0] = (tarpc_off_t)offset;

    if ((from_pipe = splice_func(pipefd[0], NULL, in->out_fd, NULL,
                                 in->count, flags)) < 0)
    {
        ERROR("splice() from pipe failed with error %r",
              TE_OS_RC(TE_TA_UNIX, errno));
        ret = -1;
        goto sendfile_via_splice_exit;
    }
    if (to_pipe != from_pipe)
    {
        ERROR("Two splice() calls return different amount of data",
              TE_OS_RC(TE_TA_UNIX, EMSGSIZE));
        errno = EMSGSIZE;
        ret = -1;
    }
sendfile_via_splice_exit:
    if (close_func(pipefd[0]) < 0 ||
        close_func(pipefd[1]) < 0)
        ret = -1;
    return ret == -1 ? ret : from_pipe;
}

TARPC_FUNC(sendfile_via_splice,
{
    COPY_ARG(offset);
},
{
    MAKE_CALL(out->retval = func_ptr(in, out));
}
)

/*-------------- splice() ------------------------------*/
TARPC_FUNC(splice,
{
    COPY_ARG(off_in);
    COPY_ARG(off_out);
},
{
    off_t off_in = 0;
    off_t off_out = 0;

    if (out->off_in.off_in_len > 0)
        off_in = *out->off_in.off_in_val;
    if (out->off_out.off_out_len > 0)
        off_out = *out->off_out.off_out_val;

    MAKE_CALL(out->retval =
        func(in->fd_in,
             out->off_in.off_in_len == 0 ? NULL : (off64_t *)&off_in,
             in->fd_out,
             out->off_out.off_out_len == 0 ? NULL : (off64_t *)&off_out,
             in->len, splice_flags_rpc2h(in->flags)));
    if (out->off_in.off_in_len > 0)
        out->off_in.off_in_val[0] = (tarpc_off_t)off_in;
    if (out->off_out.off_out_len > 0)
        out->off_out.off_out_val[0] = (tarpc_off_t)off_out;
}
)

/*-------------- socket_to_file() ------------------------------*/
#define SOCK2FILE_BUF_LEN  4096

/**
 * Routine which receives data from socket and write data
 * to specified path.
 *
 * @return -1 in the case of failure or some positive value in other cases
 */
int
socket_to_file(tarpc_socket_to_file_in *in)
{
    iomux_funcs  iomux_f;
    api_func     write_func;
    api_func     read_func;
    api_func     close_func;
    api_func_ptr open_func;
    iomux_func   iomux = get_default_iomux();

    int      sock = in->sock;
    char    *path = in->path.path_val;
    long     time2run = in->timeout;

    int      rc = 0;
    int      file_d = -1;
    int      written;
    int      received;
    size_t   total = 0;
    char     buffer[SOCK2FILE_BUF_LEN];

    iomux_state             iomux_st;
    iomux_return            iomux_ret;

    struct timeval  timeout;
    struct timeval  timestamp;
    int             iomux_timeout;
    te_bool         time2run_expired = FALSE;
    te_bool         session_rx;

    path[in->path.path_len] = '\0';

    INFO("%s() called with: sock=%d, path=%s, timeout=%ld",
         __FUNCTION__, sock, path, time2run);

    if ((iomux_find_func(in->common.lib_flags, &iomux, &iomux_f) != 0) ||
        (tarpc_find_func(in->common.lib_flags, "read", &read_func) != 0) ||
        (tarpc_find_func(in->common.lib_flags, "write", &write_func) != 0) ||
        (tarpc_find_func(in->common.lib_flags, "close", &close_func) != 0) ||
        (tarpc_find_func(in->common.lib_flags, "open",
                         (api_func *)&open_func) != 0))
    {
        ERROR("Failed to resolve functions addresses");
        rc = -1;
        goto local_exit;
    }

    file_d = open_func(path, O_CREAT | O_RDWR, S_IRWXU | S_IRWXG | S_IRWXO);
    if (file_d < 0)
    {
        ERROR("%s(): open(%s, O_CREAT, S_IRWXU | S_IRWXG | S_IRWXO) "
              "failed: %d", __FUNCTION__, path, errno);
        rc = -1;
        goto local_exit;
    }
    INFO("%s(): file '%s' opened with descriptor=%d", __FUNCTION__,
         path, file_d);

    /* Create iomux status and fill it with our fds. */
    if ((rc = iomux_create_state(iomux, &iomux_f, &iomux_st)) != 0)
    {
        rc = -1;
        goto local_exit;
    }
    if ((rc = iomux_add_fd(iomux, &iomux_f, &iomux_st,
                           sock, POLLIN)) != 0)
        goto local_exit;

    if (gettimeofday(&timeout, NULL))
    {
        ERROR("%s(): gettimeofday(timeout) failed: %d",
              __FUNCTION__, errno);
        rc = -1;
        goto local_exit;
    }
    timeout.tv_sec += time2run;
    iomux_timeout = TE_SEC2MS(time2run);

    INFO("%s(): time2run=%ld, timeout timestamp=%ld.%06ld", __FUNCTION__,
         time2run, (long)timeout.tv_sec, (long)timeout.tv_usec);

    do {
        int fd = -1;
        int events = 0;
        session_rx = FALSE;

        rc = iomux_wait(iomux, &iomux_f, &iomux_st, &iomux_ret,
                        iomux_timeout);
        if (rc < 0)
        {
            ERROR("%s(): %s() failed: %d", __FUNCTION__, iomux2str(iomux),
                  errno);
            break;
        }
        VERB("%s(): %s finishes for waiting of events", __FUNCTION__,
             iomux2str(iomux));

        iomux_return_iterate(iomux, &iomux_st, &iomux_ret,
                             IOMUX_RETURN_ITERATOR_START, &fd, &events);

        /* Receive data from socket that are ready */
        if (events & POLLIN)
        {
            VERB("%s(): %s observes data for reading on the "
                 "socket=%d", __FUNCTION__, iomux2str(iomux), sock);
            received = read_func(sock, buffer, sizeof(buffer));
            VERB("%s(): read() retrieve %d bytes", __FUNCTION__, received);
            if (received < 0)
            {
                ERROR("%s(): read() failed: %d", __FUNCTION__, errno);
                rc = -1;
                break;
            }
            else if (received > 0)
            {
                session_rx = TRUE;

                total += received;
                VERB("%s(): write retrieved data to file", __FUNCTION__);
                written = write_func(file_d, buffer, received);
                VERB("%s(): %d bytes are written to file",
                     __FUNCTION__, written);
                if (written < 0)
                {
                    ERROR("%s(): write() failed: %d", __FUNCTION__, errno);
                    rc = -1;
                    break;
                }
                if (written != received)
                {
                    ERROR("%s(): write() cannot write all received in "
                          "the buffer data to the file "
                          "(received=%d, written=%d): %d",
                          __FUNCTION__, received, written, errno);
                    rc = -1;
                    break;
                }
            }
        }

        if (!time2run_expired)
        {
            if (gettimeofday(&timestamp, NULL))
            {
                ERROR("%s(): gettimeofday(timestamp) failed): %d",
                      __FUNCTION__, errno);
                rc = -1;
                break;
            }
            iomux_timeout = TE_SEC2MS(timeout.tv_sec  - timestamp.tv_sec) +
                TE_US2MS(timeout.tv_usec - timestamp.tv_usec);
            if (iomux_timeout < 0)
            {
                time2run_expired = TRUE;
                /* Just to make sure that we'll get all from buffers */
                session_rx = TRUE;
                INFO("%s(): time2run expired", __FUNCTION__);
            }
#ifdef DEBUG
            else if (iomux_timeout < TE_SEC2MS(time2run))
            {
                VERB("%s(): timeout %d", __FUNCTION__, iomux_timeout);
                time2run >>= 1;
            }
#endif
        }

        if (time2run_expired)
        {
            iomux_timeout = TE_SEC2MS(FLOODER_ECHOER_WAIT_FOR_RX_EMPTY);
            VERB("%s(): Waiting for empty Rx queue, Rx=%d",
                 __FUNCTION__, session_rx);
        }

    } while (!time2run_expired || session_rx);

local_exit:
    iomux_close(iomux, &iomux_f, &iomux_st);
    RING("Stop to get data from socket %d and put to file %s, %s, "
         "received %u", sock, path,
         (time2run_expired) ? "timeout expired" :
                              "unexpected failure",
         total);
    INFO("%s(): %s", __FUNCTION__, (rc == 0) ? "OK" : "FAILED");

    if (file_d != -1)
        close_func(file_d);

    if (rc == 0)
    {
        /* Probably, we should restore the errno to the original */
        rc = total;
    }
    return rc;
}

TARPC_FUNC(socket_to_file, {},
{
   MAKE_CALL(out->retval = func_ptr(in));
}
)

#if defined(ENABLE_FTP)
/*-------------- ftp_open() ------------------------------*/

TARPC_FUNC(ftp_open, {},
{
    MAKE_CALL(out->fd = func_ptr(in->uri.uri_val,
                                 in->rdonly ? O_RDONLY : O_WRONLY,
                                 in->passive, in->offset,
                                 (in->sock.sock_len == 0) ? NULL:
                                     in->sock.sock_val));
    if (in->sock.sock_len > 0)
        out->sock = in->sock.sock_val[0];
}
)

/*-------------- ftp_close() ------------------------------*/

TARPC_FUNC(ftp_close, {},
{
    MAKE_CALL(out->ret = func(in->sock));
}
)
#endif

/*-------------- overfill_buffers() -----------------------------*/
int
overfill_buffers(tarpc_overfill_buffers_in *in,
                 tarpc_overfill_buffers_out *out)
{
    int             ret = 0;
    ssize_t         sent = 0;
    int             errno_save = errno;
    api_func        ioctl_func;
    api_func        send_func;
    iomux_funcs     iomux_f;
    iomux_func      iomux = in->iomux;
    size_t          max_len = 4096;
    uint8_t        *buf = NULL;
    uint64_t        total = 0;
    int             unchanged = 0;
    iomux_state     iomux_st;

    out->bytes = 0;

    buf = calloc(1, max_len);
    if (buf == NULL)
    {
        ERROR("%s(): Out of memory", __FUNCTION__);
        out->common._errno = TE_RC(TE_TA_UNIX, TE_ENOMEM);
        ret = -1;
        goto overfill_buffers_exit;
    }

    memset(buf, 0xAD, sizeof(max_len));

    if (tarpc_find_func(in->common.lib_flags, "ioctl", &ioctl_func) != 0)
    {
        ERROR("%s(): Failed to resolve ioctl() function", __FUNCTION__);
        ret = -1;
        goto overfill_buffers_exit;
    }

    if (tarpc_find_func(in->common.lib_flags, "send", &send_func) != 0)
    {
        ERROR("%s(): Failed to resolve send() function", __FUNCTION__);
        ret = -1;
        goto overfill_buffers_exit;
    }

    if (iomux_find_func(in->common.lib_flags, &iomux, &iomux_f) != 0)
    {
        ERROR("%s(): Failed to resolve iomux %s function(s)",
              __FUNCTION__, iomux2str(iomux));
        ret = -1;
        goto overfill_buffers_exit;
    }
    iomux_state_init_invalid(iomux, &iomux_st);

#ifdef __sun__
    /* SunOS has MSG_DONTWAIT flag, but does not support it for send */
    if (!in->is_nonblocking)
    {
        int val = 1;

        if (ioctl_func(in->sock, FIONBIO, &val) != 0)
        {
            out->common._errno = TE_OS_RC(TE_TA_UNIX, errno);
            ERROR("%s(): ioctl() failed: %r", __FUNCTION__,
                  out->common._errno);
            ret = -1;
            goto overfill_buffers_exit;
        }
    }
#endif

    /* Create iomux status and fill it with out fd. */
    if ((ret = iomux_create_state(iomux, &iomux_f, &iomux_st)) != 0 ||
        (ret = iomux_add_fd(iomux, &iomux_f, &iomux_st,
                           in->sock, POLLOUT)) != 0)
    {
        ERROR("%s(): failed to set up iomux %s state", __FUNCTION__,
              iomux2str(iomux));
        goto overfill_buffers_exit;
    }

    /*
     * If total bytes is left unchanged after 3 attempts the socket
     * can be considered as not writable.
     */
    do {
        ret = iomux_wait(iomux, &iomux_f, &iomux_st, NULL, 1000);
        if (ret < 0)
        {
            if (errno == EINTR)
                continue; /* probably, SIGCHLD */
            out->common._errno = TE_OS_RC(TE_TA_UNIX, errno);
            ERROR("%s(): select() failed", __FUNCTION__);
            goto overfill_buffers_exit;
        }

        sent = 0;
        do {
            out->bytes += sent;
            sent = send_func(in->sock, buf, max_len, MSG_DONTWAIT);
            if ((ret > 0) && (sent <= 0))
            {
                if (errno_h2rpc(errno) == RPC_EAGAIN)
                    ERROR("%s(): I/O multiplexing has returned write "
                          "event, but send() function with MSG_DONTWAIT "
                          "hasn't sent any data", __FUNCTION__);
                else
                    ERROR("Send operation failed with %r",
                          errno_h2rpc(errno));
                ret = -1;
                goto overfill_buffers_exit;
            }
            ret = 0;
        } while (sent > 0);
        if (errno != EAGAIN)
        {
            out->common._errno = TE_OS_RC(TE_TA_UNIX, errno);
            ERROR("%s(): send() failed", __FUNCTION__);
            goto overfill_buffers_exit;
        }

        if (total != out->bytes)
        {
            total = out->bytes;
            unchanged = 0;
        }
        else
        {
            unchanged++;
            ret = 0;
        }
    } while (unchanged != 4);

overfill_buffers_exit:
    iomux_close(iomux, &iomux_f, &iomux_st);

#ifdef __sun__
    if (!in->is_nonblocking)
    {
        int val = 0;

        if (ioctl_func(in->sock, FIONBIO, &val) != 0)
        {
            out->common._errno = TE_OS_RC(TE_TA_UNIX, errno);
            ERROR("%s(): ioctl() failed: %r", __FUNCTION__,
                  out->common._errno);
            ret = -1;
        }
    }
#endif

    free(buf);
    if (ret == 0)
        errno = errno_save;
    return ret;
}

TARPC_FUNC(overfill_buffers,{},
{
    MAKE_CALL(out->retval = func_ptr(in, out));
}
)

/*-------------- iomux_splice() -----------------------------*/
int
iomux_splice(tarpc_iomux_splice_in *in,
             tarpc_iomux_splice_out *out)
{
    int                     ret = 0;
    api_func                splice_func;
    iomux_funcs             iomux_f;
    iomux_func              iomux = in->iomux;
    iomux_state             iomux_st;
    iomux_state             iomux_st_rd;
    iomux_return            iomux_ret;
    iomux_return_iterator   itr;
    struct timeval          now;
    struct timeval          end;
    te_bool                 out_ev = FALSE;
    int                     fd = -1;
    int                     events = 0;

    if (gettimeofday(&end, NULL))
    {
        ERROR("%s(): gettimeofday(now) failed): %d",
              __FUNCTION__, errno);
        return -1;
    }
    end.tv_sec += (time_t)(in->time2run);

    if (tarpc_find_func(in->common.lib_flags, "splice", &splice_func) != 0)
    {
        ERROR("%s(): Failed to resolve splice() function", __FUNCTION__);
        ret = -1;
        goto iomux_splice_exit;
    }

    if (iomux_find_func(in->common.lib_flags, &iomux, &iomux_f) != 0)
    {
        ERROR("%s(): Failed to resolve iomux %s function(s)",
              __FUNCTION__, iomux2str(iomux));
        ret = -1;
        goto iomux_splice_exit;
    }
    iomux_state_init_invalid(iomux, &iomux_st);
    iomux_state_init_invalid(iomux, &iomux_st_rd);

    /* Create iomux status and fill it with in and out fds. */
    if ((ret = iomux_create_state(iomux, &iomux_f, &iomux_st)) != 0 ||
        (ret = iomux_add_fd(iomux, &iomux_f, &iomux_st,
                           in->fd_in, POLLIN)) != 0 ||
        (ret = iomux_add_fd(iomux, &iomux_f, &iomux_st,
                           in->fd_out, POLLOUT)) != 0)
    {
        ERROR("%s(): failed to set up iomux %s state", __FUNCTION__,
              iomux2str(iomux));
        goto iomux_splice_exit;
    }
    /* Create iomux status and fill it with in fd. */
    if ((ret = iomux_create_state(iomux, &iomux_f,
                                  &iomux_st_rd)) != 0 ||
        (ret = iomux_add_fd(iomux, &iomux_f, &iomux_st_rd,
                            in->fd_in, POLLIN)) != 0)
    {
        ERROR("%s(): failed to set up iomux %s state", __FUNCTION__,
              iomux2str(iomux));
        goto iomux_splice_exit;
    }

    do {
        if (out_ev)
            ret = iomux_wait(iomux, &iomux_f, &iomux_st_rd, NULL, 1000);
        else
            ret = iomux_wait(iomux, &iomux_f, &iomux_st, &iomux_ret,
                             1000);
        if (ret < 0)
        {
            if (errno == EINTR)
                continue; /* probably, SIGCHLD */
            out->common._errno = TE_OS_RC(TE_TA_UNIX, errno);
            ERROR("%s(): %s() failed", __FUNCTION__, iomux2str(iomux));
            break;
        }

        if (gettimeofday(&now, NULL))
        {
            ERROR("%s(): gettimeofday(now) failed): %d",
                  __FUNCTION__, errno);
            ret = -1;
            break;
        }

        if (ret == 1 && !out_ev)
        {
            itr = IOMUX_RETURN_ITERATOR_START;
            itr = iomux_return_iterate(iomux, &iomux_st, &iomux_ret,
                                       itr, &fd, &events);
            if (!(events & POLLOUT))
            {
                usleep(10000);
                continue;
            }
            out_ev = TRUE;
            continue;
        }

        if (out_ev && ret == 0)
            continue;
        if (ret == 0)
        {
            usleep(10000);
            continue;
        }

        ret = splice_func(in->fd_in, NULL, in->fd_out, NULL, in->len,
                          splice_flags_rpc2h(in->flags));
        if (ret != (int)in->len)
        {
            ERROR("splice() returned %d instead of %d",
                  ret, in->len);
            ret = -1;
            break;
        }
        out_ev = FALSE;
    } while (end.tv_sec > now.tv_sec);

iomux_splice_exit:
    iomux_close(iomux, &iomux_f, &iomux_st);
    iomux_close(iomux, &iomux_f, &iomux_st_rd);

    return (ret > 0) ? 0 : ret;
}

TARPC_FUNC(iomux_splice,{},
{
    MAKE_CALL(out->retval = func_ptr(in, out));
}
)

/*-------------- overfill_fd() -----------------------------*/
int
overfill_fd(tarpc_overfill_fd_in *in,
              tarpc_overfill_fd_out *out)
{
    int             ret = 0;
    ssize_t         sent = 0;
    int             errno_save = errno;
    api_func        fcntl_func;
    api_func        write_func;
    size_t          max_len = 4096;
    uint8_t        *buf = NULL;
    int             fdflags = -1;

    buf = calloc(1, max_len);
    if (buf == NULL)
    {
        ERROR("%s(): Out of memory", __FUNCTION__);
        out->common._errno = TE_RC(TE_TA_UNIX, TE_ENOMEM);
        ret = -1;
        goto overfill_fd_exit;
    }

    memset(buf, 0xAD, sizeof(max_len));

    if (tarpc_find_func(in->common.lib_flags, "fcntl", &fcntl_func) != 0)
    {
        ERROR("%s(): Failed to resolve fcntl() function", __FUNCTION__);
        ret = -1;
        goto overfill_fd_exit;
    }

    if (tarpc_find_func(in->common.lib_flags, "write", &write_func) != 0)
    {
        ERROR("%s(): Failed to resolve write() function", __FUNCTION__);
        ret = -1;
        goto overfill_fd_exit;
    }

    if ((fdflags = fcntl_func(in->write_end, F_GETFL, O_NONBLOCK)) == -1)
    {
        out->common._errno = TE_OS_RC(TE_TA_UNIX, errno);
        ERROR("%s(): fcntl(F_GETFL) failed: %r", __FUNCTION__,
              out->common._errno);
        ret = -1;
        goto overfill_fd_exit;
    }

    if (!(fdflags & O_NONBLOCK))
    {
        if (fcntl_func(in->write_end, F_SETFL, O_NONBLOCK) == -1)
        {
            out->common._errno = TE_OS_RC(TE_TA_UNIX, errno);
            ERROR("%s(): fcntl(F_SETFL) failed: %r", __FUNCTION__,
                  out->common._errno);
            ret = -1;
            goto overfill_fd_exit;
        }
    }

    sent = 0;
    do {
        out->bytes += sent;
        sent = write_func(in->write_end, buf, max_len);
    } while (sent > 0);

    if (errno != EAGAIN)
    {
        out->common._errno = TE_OS_RC(TE_TA_UNIX, errno);
        ERROR("%s(): write() failed", __FUNCTION__);
        goto overfill_fd_exit;
    }

overfill_fd_exit:

    if (fdflags != -1 && !(fdflags & O_NONBLOCK))
    {
        if (fcntl_func(in->write_end, F_SETFL, fdflags) == -1)
        {
            out->common._errno = TE_OS_RC(TE_TA_UNIX, errno);
            ERROR("%s(): cleanup fcntl(F_SETFL) failed: %r", __FUNCTION__,
                  out->common._errno);
            ret = -1;
        }
    }

    free(buf);
    if (ret == 0)
        errno = errno_save;
    return ret;
}

TARPC_FUNC(overfill_fd,{},
{
    MAKE_CALL(out->retval = func_ptr(in, out));
}
)

TARPC_FUNC(iomux_create_state,{},
{
    iomux_funcs     iomux_f;
    iomux_func      iomux = in->iomux;
    iomux_state    *iomux_st = NULL;
    te_bool         is_fail = FALSE;

    if (iomux_find_func(in->common.lib_flags, &iomux, &iomux_f) != 0)
    {
        ERROR("%s(): Failed to resolve iomux %s function(s)",
              __FUNCTION__, iomux2str(iomux));
        out->common._errno = TE_RC(TE_TA_UNIX, TE_ENOENT);
        is_fail = TRUE;
        goto finish;
    }

    if ((iomux_st = (iomux_state *)malloc(sizeof(*iomux_st))) == NULL)
    {
        out->common._errno = TE_RC(TE_TA_UNIX, TE_ENOMEM);
        is_fail = TRUE;
        goto finish;
    }

    MAKE_CALL(out->retval = func_ptr(iomux, &iomux_f, iomux_st));

    RPC_PCH_MEM_WITH_NAMESPACE(ns, RPC_TYPE_NS_IOMUX_STATE, {
        out->iomux_st = RCF_PCH_MEM_INDEX_ALLOC(iomux_st, ns);
    });

finish:
    if (is_fail)
    {
        out->iomux_st = 0;
        out->retval = -1;
    }
}
)

int
iomux_close_state(tarpc_lib_flags lib_flags, iomux_func iomux,
                  tarpc_iomux_state tapi_iomux_st)
{
    iomux_funcs     iomux_f;
    iomux_state    *iomux_st = NULL;
    int             sock;

    if (iomux_find_func(lib_flags, &iomux, &iomux_f) != 0)
    {
        ERROR("%s(): Failed to resolve iomux %s function(s)",
              __FUNCTION__, iomux2str(iomux));
        return -1;
    }

    RPC_PCH_MEM_WITH_NAMESPACE(ns, RPC_TYPE_NS_IOMUX_STATE, {
        iomux_st = RCF_PCH_MEM_INDEX_MEM_TO_PTR(tapi_iomux_st, ns);
    });

    sock = iomux_close(iomux, &iomux_f, iomux_st);

    free(iomux_st);

    RPC_PCH_MEM_WITH_NAMESPACE(ns, RPC_TYPE_NS_IOMUX_STATE, {
        RCF_PCH_MEM_INDEX_FREE(tapi_iomux_st, ns);
    });

    return sock;
}

TARPC_FUNC(iomux_close_state,{},
{
    MAKE_CALL(out->retval = func_ptr(in->common.lib_flags, in->iomux,
                                     in->iomux_st));
}
)

int
multiple_iomux_wait_common(iomux_funcs iomux_f, iomux_func iomux,
                           iomux_state *iomux_st, tarpc_int tapi_events,
                           tarpc_int fd, tarpc_int count,
                           tarpc_int duration, tarpc_int exp_rc,
                           tarpc_int *number, tarpc_int *last_rc,
                           tarpc_int *zero_rc)
{
    int             ret;
    int             events;
    int             i;
    int             saved_errno = 0;
    int             zero_ret = 0;
    struct timeval  tv_start;
    struct timeval  tv_finish;

    events = poll_event_rpc2h(tapi_events);

    if ((ret = iomux_add_fd(iomux, &iomux_f, iomux_st,
                            fd, events)) != 0)
    {
        ERROR("%s(): failed to set up iomux %s state", __FUNCTION__,
              iomux2str(iomux));
        return -1;
    }

    if (duration != -1)
        gettimeofday(&tv_start, NULL);

    for (i = 0; i < count || count == -1; i++)
    {
        ret = iomux_wait(iomux, &iomux_f, iomux_st, NULL, 0);
        if (ret == 0)
            zero_ret++;
        else if (ret < 0)
        {
            saved_errno = errno;
            ERROR("%s(): iomux failed with errno %s",
                  strerror(saved_errno));
            break;
        }
        else if (ret != exp_rc)
        {
            ERROR("%s(): unexpected value %d was returned by iomux call",
                  __FUNCTION__, ret);
            break;
        }

        if (duration != -1)
        {
            gettimeofday(&tv_finish, NULL);
            if (duration < (tv_finish.tv_sec - tv_start.tv_sec) * 1000 +
                           (tv_finish.tv_usec - tv_start.tv_usec) / 1000)
            break;
        }
    }

    *number = i;
    *last_rc = ret;
    *zero_rc = zero_ret;

    if (saved_errno != 0)
        errno = saved_errno;

    return 0;
}

/*-------------- multiple_iomux_wait() ----------------------*/
int
multiple_iomux_wait(tarpc_multiple_iomux_wait_in *in,
                    tarpc_multiple_iomux_wait_out *out)
{
    iomux_funcs     iomux_f;
    iomux_func      iomux = in->iomux;
    iomux_state    *iomux_st = NULL;
    int             rc;

    if (iomux_find_func(in->common.lib_flags, &iomux, &iomux_f) != 0)
    {
        ERROR("%s(): Failed to resolve iomux %s function(s)",
              __FUNCTION__, iomux2str(iomux));
        return -1;
    }

    RPC_PCH_MEM_WITH_NAMESPACE(ns, RPC_TYPE_NS_IOMUX_STATE, {
        iomux_st = RCF_PCH_MEM_INDEX_MEM_TO_PTR(in->iomux_st, ns);
    });

    rc = multiple_iomux_wait_common(iomux_f, iomux, iomux_st, in->events,
                                    in->fd, in->count, in->duration,
                                    in->exp_rc, &out->number, &out->last_rc,
                                    &out->zero_rc);

    if (out->last_rc != in->exp_rc || out->number < in->count || rc != 0)
        return -1;

    return 0;
}

TARPC_FUNC(multiple_iomux_wait,{},
{
    MAKE_CALL(out->retval = func_ptr(in, out));
}
)

/*-------------- multiple_iomux() ----------------------*/
int
multiple_iomux(tarpc_multiple_iomux_in *in,
               tarpc_multiple_iomux_out *out)
{
    iomux_funcs     iomux_f;
    iomux_func      iomux = in->iomux;
    iomux_state     iomux_st;
    int             ret;

    if (iomux_find_func(in->common.lib_flags, &iomux, &iomux_f) != 0)
    {
        ERROR("%s(): Failed to resolve iomux %s function(s)",
              __FUNCTION__, iomux2str(iomux));
        return -1;
    }

    if ((ret = iomux_create_state(iomux, &iomux_f, &iomux_st)) != 0)
    {
        ERROR("%s(): failed to set up iomux %s state", __FUNCTION__,
              iomux2str(iomux));
        return -1;
    }

    ret = multiple_iomux_wait_common(iomux_f, iomux, &iomux_st, in->events,
                                     in->fd, in->count, in->duration,
                                     in->exp_rc, &out->number, &out->last_rc,
                                     &out->zero_rc);

    iomux_close(iomux, &iomux_f, &iomux_st);

    if (out->last_rc != in->exp_rc || out->number < in->count || ret != 0)
        return -1;

    return 0;
}

TARPC_FUNC(multiple_iomux,{},
{
    MAKE_CALL(out->retval = func_ptr(in, out));
}
)

#ifdef LIO_READ

#ifdef HAVE_UNION_SIGVAL_SIVAL_PTR
#define SIVAL_PTR sival_ptr
#elif defined(HAVE_UNION_SIGVAL_SIGVAL_PTR)
#define SIVAL_PTR sigval_ptr
#else
#error "Failed to discover memeber names of the union sigval."
#endif

#ifdef HAVE_UNION_SIGVAL_SIVAL_INT
#define SIVAL_INT       sival_int
#elif defined(HAVE_UNION_SIGVAL_SIGVAL_INT)
#define SIVAL_INT       sigval_int
#else
#error "Failed to discover memeber names of the union sigval."
#endif

#ifdef SIGEV_THREAD
static te_errno
fill_sigev_thread(struct sigevent *sig, char *function)
{
    if (strlen(function) > 0)
    {
        if ((sig->sigev_notify_function =
                rcf_ch_symbol_addr(function, 1)) == NULL)
        {
            if (strcmp(function, AIO_WRONG_CALLBACK) == 0)
                sig->sigev_notify_function =
                    (void *)(long)rand_range(1, 0xFFFFFFFF);
            else
                WARN("Failed to find address of AIO callback %s - "
                     "use NULL callback", function);
        }
    }
    else
    {
        sig->sigev_notify_function = NULL;
    }
    sig->sigev_notify_attributes = NULL;

    return 0;
}
#else
static te_errno
fill_sigev_thread(struct sigevent *sig, char *function)
{
    UNUSED(sig);
    UNUSED(function);
    return TE_RC(TE_TA_UNIX, TE_EOPNOTSUPP);
}
#endif

/*-------------- AIO control block constructor -------------------------*/
bool_t
_create_aiocb_1_svc(tarpc_create_aiocb_in *in, tarpc_create_aiocb_out *out,
                    struct svc_req *rqstp)
{
    struct aiocb *cb;

    UNUSED(rqstp);
    UNUSED(in);

    memset(out, 0, sizeof(*out));

    errno = 0;
    if ((cb = (struct aiocb *)malloc(sizeof(struct aiocb))) == NULL)
    {
        out->common._errno = TE_RC(TE_TA_UNIX, TE_ENOMEM);
    }
    else
    {
        memset((void *)cb, 0, sizeof(*cb));
        out->cb = rcf_pch_mem_alloc(cb);
        out->common._errno = RPC_ERRNO;
    }

    return TRUE;
}

/*-------------- AIO control block constructor --------------------------*/
bool_t
_fill_aiocb_1_svc(tarpc_fill_aiocb_in *in,
                  tarpc_fill_aiocb_out *out,
                  struct svc_req *rqstp)
{
    struct aiocb *cb = IN_AIOCB;

    UNUSED(rqstp);

    memset(out, 0, sizeof(*out));

    if (cb == NULL)
    {
        ERROR("Try to fill NULL AIO control block");
        out->common._errno = TE_RC(TE_TA_UNIX, TE_EINVAL);
        return TRUE;
    }

    cb->aio_fildes = in->fildes;
    cb->aio_lio_opcode = lio_opcode_rpc2h(in->lio_opcode);
    cb->aio_reqprio = in->reqprio;
    cb->aio_buf = rcf_pch_mem_get(in->buf);
    cb->aio_nbytes = in->nbytes;
    if (in->sigevent.value.pointer)
    {
        cb->aio_sigevent.sigev_value.SIVAL_PTR =
            rcf_pch_mem_get(in->sigevent.value.tarpc_sigval_u.sival_ptr);
    }
    else
    {
        cb->aio_sigevent.sigev_value.SIVAL_INT =
            in->sigevent.value.tarpc_sigval_u.sival_int;
    }

    cb->aio_sigevent.sigev_signo = signum_rpc2h(in->sigevent.signo);
    cb->aio_sigevent.sigev_notify = sigev_notify_rpc2h(in->sigevent.notify);
    out->common._errno = fill_sigev_thread(&(cb->aio_sigevent),
                                           in->sigevent.function);
    return TRUE;
}


/*-------------- AIO control block destructor --------------------------*/
bool_t
_delete_aiocb_1_svc(tarpc_delete_aiocb_in *in,
                     tarpc_delete_aiocb_out *out,
                     struct svc_req *rqstp)
{
    UNUSED(rqstp);

    memset(out, 0, sizeof(*out));

    errno = 0;
    free(IN_AIOCB);
    rcf_pch_mem_free(in->cb);
    out->common._errno = RPC_ERRNO;

    return TRUE;
}

/*---------------------- aio_read() --------------------------*/
TARPC_FUNC(aio_read, {},
{
    MAKE_CALL(out->retval = func_ptr(IN_AIOCB));
}
)

/*---------------------- aio_write() --------------------------*/
TARPC_FUNC(aio_write, {},
{
    MAKE_CALL(out->retval = func_ptr(IN_AIOCB));
}
)

/*---------------------- aio_return() --------------------------*/
TARPC_FUNC(aio_return, {},
{
    MAKE_CALL(out->retval = func_ptr(IN_AIOCB));
}
)

/*---------------------- aio_error() --------------------------*/
TARPC_FUNC(aio_error, {},
{
    MAKE_CALL(out->retval = TE_OS_RC(TE_RPC, func_ptr(IN_AIOCB)));
}
)

/*---------------------- aio_cancel() --------------------------*/
TARPC_FUNC(aio_cancel, {},
{
    MAKE_CALL(out->retval =
                  aio_cancel_retval_h2rpc(func(in->fd, IN_AIOCB)));
}
)

/*---------------------- aio_fsync() --------------------------*/
TARPC_FUNC(aio_fsync, {},
{
    MAKE_CALL(out->retval = func(fcntl_flags_rpc2h(in->op), IN_AIOCB));
}
)

/*---------------------- aio_suspend() --------------------------*/
TARPC_FUNC(aio_suspend, {},
{
    struct aiocb  **cb = NULL;
    struct timespec tv;
    int             i;

    if (in->timeout.timeout_len > 0)
    {
        tv.tv_sec = in->timeout.timeout_val[0].tv_sec;
        tv.tv_nsec = in->timeout.timeout_val[0].tv_nsec;
        INIT_CHECKED_ARG((char *)&tv, sizeof(tv), 0);
    }

    if (in->cb.cb_len > 0 &&
        (cb = (struct aiocb **)calloc(in->cb.cb_len,
                                      sizeof(void *))) == NULL)
    {
        ERROR("Out of memory");
        out->common._errno = TE_RC(TE_TA_UNIX, TE_ENOMEM);
        goto finish;
    }

    for (i = 0; i < (int)(in->cb.cb_len); i++)
        cb[i] = (struct aiocb *)rcf_pch_mem_get(in->cb.cb_val[i]);

    INIT_CHECKED_ARG((void *)cb, sizeof(void *) * in->cb.cb_len,
                     sizeof(void *) * in->cb.cb_len);

    MAKE_CALL(out->retval = func_ptr((const struct aiocb * const *)cb, in->n,
                                     in->timeout.timeout_len == 0 ?
                                     NULL : &tv));
    free(cb);

    finish:
    ;
}
)


/*---------------------- lio_listio() --------------------------*/
TARPC_FUNC(lio_listio, {},
{
    struct aiocb  **cb = NULL;
    struct sigevent sig;
    int             i;

    if (in->sig.sig_len > 0)
    {
        tarpc_sigevent *ev = in->sig.sig_val;

        if (ev->value.pointer)
        {
            sig.sigev_value.SIVAL_PTR =
                rcf_pch_mem_get(ev->value.tarpc_sigval_u.sival_ptr);
        }
        else
        {
            sig.sigev_value.SIVAL_INT =
                ev->value.tarpc_sigval_u.sival_int;
        }

        sig.sigev_signo = signum_rpc2h(ev->signo);
        sig.sigev_notify = sigev_notify_rpc2h(ev->notify);
        out->common._errno = fill_sigev_thread(&sig, ev->function);
        INIT_CHECKED_ARG((char *)&sig, sizeof(sig), 0);
    }

    if (in->cb.cb_len > 0 &&
        (cb = (struct aiocb **)calloc(in->cb.cb_len,
                                      sizeof(void *))) == NULL)
    {
        ERROR("Out of memory");
        out->common._errno = TE_RC(TE_TA_UNIX, TE_ENOMEM);
        goto finish;
    }

    for (i = 0; i < (int)(in->cb.cb_len); i++)
        cb[i] = (struct aiocb *)rcf_pch_mem_get(in->cb.cb_val[i]);

    INIT_CHECKED_ARG((void *)cb, sizeof(void *) * in->cb.cb_len,
                     sizeof(void *) * in->cb.cb_len);

    MAKE_CALL(out->retval = func(lio_mode_rpc2h(in->mode), cb, in->nent,
                                 in->sig.sig_len == 0 ? NULL : &sig));
    free(cb);

    finish:
    ;
}
)

#endif

/*--------------------------- malloc ---------------------------------*/
TARPC_FUNC(malloc, {},
{
    void *buf;

    buf = func_ret_ptr(in->size);

    if (buf == NULL)
        out->common._errno = TE_RC(TE_TA_UNIX, TE_ENOMEM);
    else
        out->retval = rcf_pch_mem_alloc(buf);
}
)

/*--------------------------- free ---------------------------------*/
TARPC_FUNC(free, {},
{
    UNUSED(out);
    func_ptr(rcf_pch_mem_get(in->buf));
    rcf_pch_mem_free(in->buf);
}
)

/*------------ get_addr_by_id ---------------------------*/
bool_t
_get_addr_by_id_1_svc(tarpc_get_addr_by_id_in  *in,
                      tarpc_get_addr_by_id_out *out,
                      struct svc_req           *rqstp)
{
    UNUSED(rqstp);
    out->retval =
            (uint64_t)((uint8_t *)rcf_pch_mem_get(in->id) -
                       (uint8_t *)NULL);

    return TRUE;
}

/*------------ raw2integer ---------------------------*/
/**
 * Convert raw data to integer.
 *
 * @param in    Input data
 * @param out   Output data
 *
 * @return @c 0 on success or @c -1
 */
int
raw2integer(tarpc_raw2integer_in *in,
            tarpc_raw2integer_out *out)
{
    uint8_t     single_byte;
    uint16_t    two_bytes;
    uint32_t    four_bytes;
    uint64_t    eight_bytes;

    if (in->data.data_val == NULL ||
        in->data.data_len == 0)
    {
        RING("%s(): trying to convert zero-length value",
             __FUNCTION__);
        return 0;
    }

    if (in->data.data_len == sizeof(single_byte))
    {
        single_byte = *(uint8_t *)(in->data.data_val);
        out->number = single_byte;
    }
    else if (in->data.data_len == sizeof(two_bytes))
    {
        two_bytes = *(uint16_t *)(in->data.data_val);
        out->number = two_bytes;
    }
    else if (in->data.data_len == sizeof(four_bytes))
    {
        four_bytes = *(uint32_t *)(in->data.data_val);
        out->number = four_bytes;
    }
    else if (in->data.data_len == sizeof(eight_bytes))
    {
        eight_bytes = *(uint64_t *)(in->data.data_val);
        out->number = eight_bytes;
    }
    else if (in->data.data_len <= sizeof(out->number))
    {
        int      x;
        uint8_t *p;

        WARN("%s(): incorrect length %d for raw data, "
             "trying to interpret according to endianness",
             __FUNCTION__, in->data.data_len);

        out->number = 0;
        x = 1;
        p = (uint8_t *)&x;
        if (p[sizeof(x) - 1] > 0)
        {
            /* Big-endian */
            p = (uint8_t *)&out->number +
                    (sizeof(out->number) - in->data.data_len);
            memcpy(p, in->data.data_val, in->data.data_len);
        }
        else /* Little-endian */
            memcpy(&out->number, in->data.data_val,
                   in->data.data_len);
    }
    else
    {
        ERROR("%s(): incorrect length %d for integer data",
              __FUNCTION__, in->data.data_len);
        out->common._errno = TE_RC(TE_TA_UNIX, TE_EINVAL);
        return -1;
    }

    return 0;
}

TARPC_FUNC(raw2integer, {},
{
    MAKE_CALL(out->retval = func_ptr(in, out));
}
)

/*------------ integer2raw ---------------------------*/
/**
 * Convert integer value to raw representation.
 *
 * @param in    Input data
 * @param out   Output data
 *
 * @return @c 0 on success or @c -1
 */
int
integer2raw(tarpc_integer2raw_in *in,
            tarpc_integer2raw_out *out)
{
    uint8_t     single_byte;
    uint16_t    two_bytes;
    uint32_t    four_bytes;
    uint64_t    eight_bytes;

    void *p = NULL;

    if (in->len == 0)
    {
        RING("%s(): trying to convert zero-length value",
             __FUNCTION__);
        return 0;
    }

    out->data.data_val = NULL;
    out->data.data_len = 0;

    if (in->len == sizeof(single_byte))
    {
        single_byte = (uint8_t)in->number;
        p = &single_byte;
    }
    else if (in->len == sizeof(two_bytes))
    {
        two_bytes = (uint16_t)in->number;
        p = &two_bytes;
    }
    else if (in->len == sizeof(four_bytes))
    {
        four_bytes = (uint32_t)in->number;
        p = &four_bytes;
    }
    else if (in->len == sizeof(eight_bytes))
    {
        eight_bytes = (uint64_t)in->number;
        p = &eight_bytes;
    }
    else
    {
        ERROR("%s(): incorrect length %d for integer data",
              __FUNCTION__, in->len);
        out->common._errno = TE_RC(TE_TA_UNIX, TE_EINVAL);
        return -1;
    }

    out->data.data_val = calloc(1, in->len);
    if (out->data.data_val == NULL)
    {
        ERROR("%s(): failed to allocate space for integer data",
              __FUNCTION__);
        out->common._errno = TE_RC(TE_TA_UNIX, TE_ENOMEM);
        return -1;
    }

    memcpy(out->data.data_val, p, in->len);
    out->data.data_len = in->len;

    return 0;
}

TARPC_FUNC(integer2raw, {},
{
    MAKE_CALL(out->retval = func_ptr(in, out));
}
)

/*-------------- memalign() ------------------------------*/

/* FIXME: provide prototype (proper header inclusion?) */
TARPC_FUNC_DYNAMIC_UNSAFE(memalign, {},
{
    void *buf;

    buf = func_ret_ptr(in->alignment, in->size);

    if (buf == NULL)
        out->common._errno = TE_RC(TE_TA_UNIX, errno);
    else
        out->retval = rcf_pch_mem_alloc(buf);
}
)

/*-------------- memcmp() ------------------------------*/

TARPC_FUNC(memcmp, {},
{
    out->retval = func_void(rcf_pch_mem_get(in->s1_base) + in->s1_off,
                            rcf_pch_mem_get(in->s2_base) + in->s2_off,
                            in->n);
}
)

/*-------------------------- Fill buffer ----------------------------*/
void
set_buf(const char *src_buf,
        tarpc_ptr dst_buf_base, size_t dst_offset, size_t len)
{
    char *dst_buf = rcf_pch_mem_get(dst_buf_base);

    if (dst_buf != NULL && len != 0)
        memcpy(dst_buf + dst_offset, src_buf, len);
    else if (len != 0)
        errno = EFAULT;
}

TARPC_FUNC(set_buf, {},
{
    MAKE_CALL(func_ptr(in->src_buf.src_buf_val, in->dst_buf, in->dst_off,
                       in->src_buf.src_buf_len));
}
)

/*-------------------------- Read buffer ----------------------------*/
void
get_buf(tarpc_ptr src_buf_base, size_t src_offset,
        char **dst_buf, size_t *len)
{
    char *src_buf = rcf_pch_mem_get(src_buf_base);

    *dst_buf = NULL;
    if (src_buf != NULL && *len != 0)
    {
        char *buf = malloc(*len);

        if (buf == NULL)
        {
            RING("%s(): failed to allocate %ld bytes",
                 __FUNCTION__, (long int)*len);
            *len = 0;
            errno = ENOMEM;
        }
        else
        {
            memcpy(buf, src_buf + src_offset, *len);
            *dst_buf = buf;
        }
    }
    else if (*len != 0)
    {
        RING("%s(): trying to get bytes from NULL address",
             __FUNCTION__);
        errno = EFAULT;
        *len = 0;
    }
}

TARPC_FUNC(get_buf, {},
{
    size_t len = in->len;

    MAKE_CALL(func(in->src_buf, in->src_off,
                   &out->dst_buf.dst_buf_val,
                   &len));

    out->dst_buf.dst_buf_len = len;
}
)

/*---------------------- Fill buffer by the pattern ----------------------*/
void
set_buf_pattern(int pattern,
                tarpc_ptr dst_buf_base, size_t dst_offset, size_t len)
{
    char *dst_buf = rcf_pch_mem_get(dst_buf_base);

    if (dst_buf != NULL && len != 0)
    {
        if (pattern < TAPI_RPC_BUF_RAND)
            memset(dst_buf + dst_offset, pattern, len);
        else
        {
            unsigned int i;

            for (i = 0; i < len; i++)
                dst_buf[i] = rand() % TAPI_RPC_BUF_RAND;
        }
    }
    else if (len != 0)
        errno = EFAULT;

}

TARPC_FUNC(set_buf_pattern, {},
{
    MAKE_CALL(func(in->pattern, in->dst_buf, in->dst_off, in->len));
}
)

/*-------------- setrlimit() ------------------------------*/

TARPC_FUNC(setrlimit, {},
{
    struct rlimit rlim;

    rlim.rlim_cur = in->rlim.rlim_val->rlim_cur;
    rlim.rlim_max = in->rlim.rlim_val->rlim_max;

    MAKE_CALL(out->retval = func(rlimit_resource_rpc2h(in->resource),
                                 &rlim));
}
)

/*-------------- getrlimit() ------------------------------*/

TARPC_FUNC(getrlimit,
{
    COPY_ARG(rlim);
},
{
    struct rlimit rlim;

    if (out->rlim.rlim_len > 0)
    {
        rlim.rlim_cur = out->rlim.rlim_val->rlim_cur;
        rlim.rlim_max = out->rlim.rlim_val->rlim_max;
    }

    MAKE_CALL(out->retval = func(rlimit_resource_rpc2h(in->resource),
                                 &rlim));

    if (out->rlim.rlim_len > 0)
    {
        out->rlim.rlim_val->rlim_cur = rlim.rlim_cur;
        out->rlim.rlim_val->rlim_max = rlim.rlim_max;
    }
}
)

/*-------------- sysconf() ------------------------------*/

TARPC_FUNC(sysconf, {},
{
    MAKE_CALL(out->retval = func(sysconf_name_rpc2h(in->name)));
}
)

#if defined(ENABLE_POWER_SW)
/*------------ power_sw() -----------------------------------*/
/* FIXME: provide proper prototype */
TARPC_FUNC(power_sw, {},
{
    MAKE_CALL(out->retval = func(in->type, in->dev, in->mask, in->cmd));
}
)
#endif

/*------------ mcast_join_leave() ---------------------------*/
void
mcast_join_leave(tarpc_mcast_join_leave_in  *in,
                 tarpc_mcast_join_leave_out *out)
{
    api_func            setsockopt_func;
    api_func_ret_ptr    if_indextoname_func;
    api_func            ioctl_func;

    if (tarpc_find_func(in->common.lib_flags, "setsockopt",
                        &setsockopt_func) != 0 ||
        tarpc_find_func(in->common.lib_flags, "if_indextoname",
                        (api_func *)&if_indextoname_func) != 0 ||
        tarpc_find_func(in->common.lib_flags, "ioctl",
                        &ioctl_func) != 0)
    {
        ERROR("Cannot resolve function name");
        out->retval = -1;
        out->common._errno = TE_RC(TE_TA_UNIX, TE_EOPNOTSUPP);
        return;
    }

    memset(out, 0, sizeof(tarpc_mcast_join_leave_out));
    if (in->family == RPC_AF_INET6)
    {
        assert(in->multiaddr.multiaddr_len == sizeof(struct in6_addr));
        switch (in->how)
        {
            case TARPC_MCAST_ADD_DROP:
            {
#ifdef IPV6_ADD_MEMBERSHIP
                struct ipv6_mreq mreq;

                memcpy(&mreq.ipv6mr_multiaddr, in->multiaddr.multiaddr_val,
                       sizeof(struct in6_addr));
                mreq.ipv6mr_interface = in->ifindex;
                out->retval = setsockopt_func(in->fd, IPPROTO_IPV6,
                                              in->leave_group ?
                                                  IPV6_DROP_MEMBERSHIP :
                                                  IPV6_ADD_MEMBERSHIP,
                                              &mreq, sizeof(mreq));
                if (out->retval != 0)
                {
                    ERROR("Attempt to join IPv6 multicast group failed");
                    out->common._errno = TE_RC(TE_TA_UNIX, errno);
                }
#else
                ERROR("IPV6_ADD_MEMBERSHIP is not supported "
                      "for current Agent type");
                out->retval = -1;
                out->common._errno = TE_RC(TE_TA_UNIX, TE_EINVAL);
#endif
                break;
            }

            case TARPC_MCAST_JOIN_LEAVE:
            {
#ifdef MCAST_LEAVE_GROUP
                struct group_req     gr_req;
                struct sockaddr_in6 *sin6;

                sin6 = SIN6(&gr_req.gr_group);
                sin6->sin6_family = AF_INET6;
                memcpy(&sin6->sin6_addr, in->multiaddr.multiaddr_val,
                       sizeof(struct in6_addr));
                gr_req.gr_interface = in->ifindex;
                out->retval = setsockopt_func(in->fd, IPPROTO_IPV6,
                                              in->leave_group ?
                                                  MCAST_LEAVE_GROUP :
                                                  MCAST_JOIN_GROUP,
                                              &gr_req, sizeof(gr_req));
                if (out->retval != 0)
                {
                    ERROR("Attempt to join IPv6 multicast group failed");
                    out->common._errno = TE_RC(TE_TA_UNIX, errno);
                }
#else
                ERROR("MCAST_LEAVE_GROUP is not supported "
                      "for current Agent type");
                out->retval = -1;
                out->common._errno = TE_RC(TE_TA_UNIX, TE_EINVAL);
#endif
                break;
            }
            default:
                ERROR("Unknown multicast join method");
                out->retval = -1;
                out->common._errno = TE_RC(TE_TA_UNIX, TE_EINVAL);
        }
        return;
    }
    else if (in->family == RPC_AF_INET)
    {
        assert(in->multiaddr.multiaddr_len == sizeof(struct in_addr));
        switch (in->how)
        {
            case TARPC_MCAST_ADD_DROP:
            {
#if HAVE_STRUCT_IP_MREQN
                struct ip_mreqn mreq;

                memset(&mreq, 0, sizeof(mreq));
                mreq.imr_ifindex = in->ifindex;
#else
                char              if_name[IFNAMSIZ];
                struct ifreq      ifrequest;
                struct ip_mreq    mreq;

                memset(&mreq, 0, sizeof(mreq));

                if (in->ifindex != 0)
                {
                    if (if_indextoname_func(in->ifindex, if_name) == NULL)
                    {
                        ERROR("Invalid interface index specified");
                        out->retval = -1;
                        out->common._errno = TE_RC(TE_TA_UNIX, TE_ENXIO);
                        return;
                    }
                    else
                    {
                        memset(&ifrequest, 0, sizeof(struct ifreq));
                        memcpy(&(ifrequest.ifr_name), if_name, IFNAMSIZ);
                        if (ioctl_func(in->fd, SIOCGIFADDR, &ifrequest) < 0)
                        {
                            ERROR("No IPv4 address on interface %s",
                                  if_name);
                            out->retval = -1;
                            out->common._errno = TE_RC(TE_TA_UNIX,
                                                       TE_ENXIO);
                            return;
                        }

                        memcpy(&mreq.imr_interface,
                               &SIN(&ifrequest.ifr_addr)->sin_addr,
                               sizeof(struct in_addr));
                    }
                }
#endif
                memcpy(&mreq.imr_multiaddr, in->multiaddr.multiaddr_val,
                       sizeof(struct in_addr));
                out->retval = setsockopt_func(in->fd, IPPROTO_IP,
                                              in->leave_group ?
                                                  IP_DROP_MEMBERSHIP :
                                                  IP_ADD_MEMBERSHIP,
                                              &mreq, sizeof(mreq));
                if (out->retval != 0)
                {
                    ERROR("Attempt to join IPv4 multicast group failed");
                    out->common._errno = TE_RC(TE_TA_UNIX, errno);
                }
                break;
            }

            case TARPC_MCAST_JOIN_LEAVE:
            {
#ifdef MCAST_LEAVE_GROUP
                struct group_req     gr_req;
                struct sockaddr_in  *sin;

                sin = SIN(&gr_req.gr_group);
                sin->sin_family = AF_INET;
                memcpy(&sin->sin_addr, in->multiaddr.multiaddr_val,
                       sizeof(struct in_addr));
                gr_req.gr_interface = in->ifindex;
                out->retval = setsockopt_func(in->fd, IPPROTO_IP,
                                              in->leave_group ?
                                                  MCAST_LEAVE_GROUP :
                                                  MCAST_JOIN_GROUP,
                                              &gr_req, sizeof(gr_req));
                if (out->retval != 0)
                {
                    ERROR("Attempt to join IP multicast group failed");
                    out->common._errno = TE_RC(TE_TA_UNIX, errno);
                }
#else
                ERROR("MCAST_LEAVE_GROUP is not supported "
                      "for current Agent type");
                out->retval = -1;
                out->common._errno = TE_RC(TE_TA_UNIX, TE_EINVAL);
#endif
                break;
            }
            default:
                ERROR("Unknown multicast join method");
                out->retval = -1;
                out->common._errno = TE_RC(TE_TA_UNIX, TE_EINVAL);
        }
    }
    else
    {
        ERROR("Unknown multicast address family %d", in->family);
        out->retval = -1;
        out->common._errno = TE_RC(TE_TA_UNIX, TE_EINVAL);
    }
}

TARPC_FUNC(mcast_join_leave, {},
{
    MAKE_CALL(func_ptr(in, out));
})

/*------------ mcast_source_join_leave() -----------------------*/
void
mcast_source_join_leave(tarpc_mcast_source_join_leave_in  *in,
                        tarpc_mcast_source_join_leave_out *out)
{
    api_func            setsockopt_func;
    api_func_ret_ptr    if_indextoname_func;
    api_func            ioctl_func;

    if (tarpc_find_func(in->common.lib_flags, "setsockopt",
                        &setsockopt_func) != 0 ||
        tarpc_find_func(in->common.lib_flags, "if_indextoname",
                        (api_func *)&if_indextoname_func) != 0 ||
        tarpc_find_func(in->common.lib_flags, "ioctl",
                        &ioctl_func) != 0)
    {
        ERROR("Cannot resolve function name");
        out->retval = -1;
        out->common._errno = TE_RC(TE_TA_UNIX, TE_EOPNOTSUPP);
        return;
    }

    memset(out, 0, sizeof(tarpc_mcast_source_join_leave_out));
    if (in->family == RPC_AF_INET)
    {
        assert(in->multiaddr.multiaddr_len == sizeof(struct in_addr));
        assert(in->sourceaddr.sourceaddr_len == sizeof(struct in_addr));
        switch (in->how)
        {
            case TARPC_MCAST_SOURCE_ADD_DROP:
            {
#ifdef IP_DROP_SOURCE_MEMBERSHIP
                char                    if_name[IFNAMSIZ];
                struct ifreq            ifrequest;
                struct ip_mreq_source   mreq;

                memset(&mreq, 0, sizeof(mreq));

                if (in->ifindex != 0)
                {
                    if (if_indextoname_func(in->ifindex, if_name) == NULL)
                    {
                        ERROR("Invalid interface index specified");
                        out->retval = -1;
                        out->common._errno = TE_RC(TE_TA_UNIX, TE_ENXIO);
                        return;
                    }
                    else
                    {
                        memset(&ifrequest, 0, sizeof(struct ifreq));
                        memcpy(&(ifrequest.ifr_name), if_name, IFNAMSIZ);
                        if (ioctl_func(in->fd, SIOCGIFADDR, &ifrequest) < 0)
                        {
                            ERROR("No IPv4 address on interface %s",
                                  if_name);
                            out->retval = -1;
                            out->common._errno = TE_RC(TE_TA_UNIX,
                                                       TE_ENXIO);
                            return;
                        }

                        memcpy(&mreq.imr_interface,
                               &SIN(&ifrequest.ifr_addr)->sin_addr,
                               sizeof(struct in_addr));
                    }
                }
                memcpy(&mreq.imr_multiaddr, in->multiaddr.multiaddr_val,
                       sizeof(struct in_addr));
                memcpy(&mreq.imr_sourceaddr, in->sourceaddr.sourceaddr_val,
                       sizeof(struct in_addr));
                out->retval = setsockopt_func(in->fd, IPPROTO_IP,
                                              in->leave_group ?
                                                IP_DROP_SOURCE_MEMBERSHIP :
                                                IP_ADD_SOURCE_MEMBERSHIP,
                                              &mreq, sizeof(mreq));
                if (out->retval != 0)
                {
                    ERROR("Attempt to join IPv4 multicast group failed");
                    out->common._errno = TE_RC(TE_TA_UNIX, errno);
                }
#else
                ERROR("MCAST_DROP_SOURCE_MEMBERSHIP is not supported "
                      "for current Agent type");
                out->retval = -1;
                out->common._errno = TE_RC(TE_TA_UNIX, TE_EINVAL);
#endif
                break;
            }

            case TARPC_MCAST_SOURCE_JOIN_LEAVE:
            {
#ifdef MCAST_LEAVE_SOURCE_GROUP
                struct group_source_req     gsr_req;
                struct sockaddr_in         *sin_multicast;
                struct sockaddr_in         *sin_source;

                sin_multicast = SIN(&gsr_req.gsr_group);
                sin_multicast->sin_family = AF_INET;
                memcpy(&sin_multicast->sin_addr,
                       in->multiaddr.multiaddr_val,
                       sizeof(struct in_addr));
                sin_source = SIN(&gsr_req.gsr_source);
                sin_source->sin_family = AF_INET;
                memcpy(&sin_source->sin_addr, in->sourceaddr.sourceaddr_val,
                       sizeof(struct in_addr));
                gsr_req.gsr_interface = in->ifindex;
                out->retval = setsockopt_func(in->fd, IPPROTO_IP,
                                              in->leave_group ?
                                                  MCAST_LEAVE_SOURCE_GROUP :
                                                  MCAST_JOIN_SOURCE_GROUP,
                                              &gsr_req, sizeof(gsr_req));
                if (out->retval != 0)
                {
                    ERROR("Attempt to join IP multicast group failed");
                    out->common._errno = TE_RC(TE_TA_UNIX, errno);
                }
#else
                ERROR("MCAST_LEAVE_SOURCE_GROUP is not supported "
                      "for current Agent type");
                out->retval = -1;
                out->common._errno = TE_RC(TE_TA_UNIX, TE_EINVAL);
#endif
                break;
            }
            default:
                ERROR("Unknown multicast source join method");
                out->retval = -1;
                out->common._errno = TE_RC(TE_TA_UNIX, TE_EINVAL);
        }
    }
    else
    {
        ERROR("Unsupported multicast address family %d", in->family);
        out->retval = -1;
        out->common._errno = TE_RC(TE_TA_UNIX, TE_EINVAL);
    }
}

TARPC_FUNC(mcast_source_join_leave, {},
{
    MAKE_CALL(func_ptr(in, out));
})

/*-------------- dlopen() --------------------------*/
/**
 * Loads the dynamic labrary file.
 *
 * @param filename  the name of the file to load
 * @param flag      dlopen flags.
 *
 * @return dynamic library handle on success or NULL in the case of failure
 */
void *
ta_dlopen(tarpc_ta_dlopen_in *in)
{
    api_func_ptr_ret_ptr    dlopen_func;
    api_func_void_ret_ptr   dlerror_func;

    if ((tarpc_find_func(in->common.lib_flags, "dlopen",
                         (api_func *)&dlopen_func) != 0) ||
        (tarpc_find_func(in->common.lib_flags, "dlerror",
                         (api_func *)&dlerror_func) != 0))
    {
        ERROR("Failed to resolve functions, %s", __FUNCTION__);
        return NULL;
    }

    return dlopen_func(in->filename, dlopen_flags_rpc2h(in->flag));
}

TARPC_FUNC(ta_dlopen, {},
{
    MAKE_CALL(out->retval =
                        (tarpc_dlhandle)((uintptr_t)func_ptr_ret_ptr(in)));
}
)

/*-------------- dlsym() --------------------------*/
/**
 * Returns the address where a certain symbol from dynamic labrary
 * is loaded into memory.
 *
 * @param handle    handle of a dynamic library returned by dlopen()
 * @param symbol    null-terminated symbol name
 *
 * @return address of the symbol or NULL if symbol is not found.
 */
void *
ta_dlsym(tarpc_ta_dlsym_in *in)
{
    api_func_ptr_ret_ptr    dlsym_func;
    api_func_void_ret_ptr   dlerror_func;

    if ((tarpc_find_func(in->common.lib_flags, "dlsym",
                         (api_func *)&dlsym_func) != 0) ||
        (tarpc_find_func(in->common.lib_flags, "dlerror",
                         (api_func *)&dlerror_func) != 0))
    {
        ERROR("Failed to resolve functions, %s", __FUNCTION__);
        return NULL;
    }

    return dlsym_func((void *)((uintptr_t)in->handle), in->symbol);
}

TARPC_FUNC(ta_dlsym, {},
{
    MAKE_CALL(out->retval =
                    (tarpc_dlsymaddr)((uintptr_t)func_ptr_ret_ptr(in)));
}
)

/*-------------- dlsym_call() --------------------------*/
/**
 * Calls a certain symbol from dynamic library as a function with
 * no arguments and returns its return code.
 *
 * @param handle    handle of a dynamic library returned by dlopen()
 * @param symbol    null-terminated symbol name
 *
 * @return return code of called symbol or -1 on error.
 */
int
ta_dlsym_call(tarpc_ta_dlsym_call_in *in)
{
    api_func_ptr_ret_ptr    dlsym_func;
    api_func_void_ret_ptr   dlerror_func;
    char                   *error;

    int (*func)(void);

    if ((tarpc_find_func(in->common.lib_flags, "dlsym",
                         (api_func *)&dlsym_func) != 0) ||
        (tarpc_find_func(in->common.lib_flags, "dlerror",
                         (api_func *)&dlerror_func) != 0))
    {
        ERROR("Failed to resolve functions, %s", __FUNCTION__);
        return -1;
    }

    dlerror_func();

    *(void **) (&func) = dlsym_func((void *)((uintptr_t)in->handle),
                                    in->symbol);
    if ((error = (char *)dlerror_func()) != NULL)
    {
        ERROR("%s: dlsym call failed, %s", __FUNCTION__, error);
        return -1;
    }

    return (*func)();
}

TARPC_FUNC(ta_dlsym_call, {},
{
    MAKE_CALL(out->retval = func_ptr(in));
}
)

/*-------------- dlerror() --------------------------*/
/**
 * Returns a human readable string describing the most recent error
 * that occured from dlopen(), dlsym() or dlclose().
 *
 * @return a pointer to string or NULL if no errors occured.
 */
char *
ta_dlerror(tarpc_ta_dlerror_in *in)
{
    api_func_void_ret_ptr   dlerror_func;

    if (tarpc_find_func(in->common.lib_flags, "dlerror",
                        (api_func *)&dlerror_func) != 0)
    {
        ERROR("Failed to resolve functions, %s", __FUNCTION__);
        return NULL;
    }

    return (char *)dlerror_func();
}

TARPC_FUNC(ta_dlerror, {},
{
    MAKE_CALL(out->retval = func_ptr_ret_ptr(in));
}
)

/*-------------- dlclose() --------------------------*/
/**
 * Decrements the reference count on the dynamic library handle.
 * If the reference count drops to zero and no other loaded libraries
 * use symbols in it, then the dynamic library is unloaded.
 *
 * @param handle    handle of a dynamic library returned by dlopen()
 *
 * @return 0 on success, and non-zero on error.
 */
int
ta_dlclose(tarpc_ta_dlclose_in *in)
{
    api_func_ptr    dlclose_func;

    if (tarpc_find_func(in->common.lib_flags, "dlclose",
                        (api_func *)&dlclose_func) != 0)
    {
        ERROR("Failed to resolve functions, %s", __FUNCTION__);
        return -1;
    }

    return dlclose_func((void *)((uintptr_t)in->handle));
}

TARPC_FUNC(ta_dlclose, {},
{
    MAKE_CALL(out->retval = func_ptr(in));
}
)

#ifdef NO_DL
taprc_dlhandle
dlopen(const char *filename, int flag)
{
    UNUSED(filename);
    UNUSED(flag);
    return (tarpc_dlhandle)NULL;
}

const char *
dlerror(void)
{
    return "Unsupported";
}

tarpc_dlsymaddr
dlsym(void *handle, const char *symbol)
{
    UNUSED(handle);
    UNUSED(symbol);

    return (tarpc_dlsymaddr)NULL;
}

int
dlclose(void *handle)
{
    UNUSED(handle);
    return 0;
}
#endif

/*------------ recvmmsg_alt() ---------------------------*/
int
<<<<<<< HEAD
recvmmsg_alt(int fd, struct mmsghdr_alt *mmsghdr, unsigned int vlen,
             unsigned int flags, struct timespec *timeout,
             tarpc_lib_flags lib_flags)
=======
recvmmsg_alt(int fd, struct mmsghdr *mmsghdr, unsigned int vlen,
             unsigned int flags, struct timespec *timeout, te_bool use_libc)
>>>>>>> 72cef848
{
    api_func            recvmmsg_func;

    if (tarpc_find_func(lib_flags, "recvmmsg",
                        &recvmmsg_func) == 0)
        return recvmmsg_func(fd, mmsghdr, vlen, flags, timeout);
    else
#if defined (__QNX__)
        return -1;
#else
        return syscall(SYS_recvmmsg, fd, mmsghdr, vlen, flags, timeout);
#endif
}

TARPC_FUNC(recvmmsg_alt,
{
    COPY_ARG(mmsg);
},
{
    struct mmsghdr        *mmsg = NULL;
    rpcs_msghdr_helper    *msg_helpers = NULL;
    te_errno               rc;

    struct timespec  tv;
    struct timespec *ptv = NULL;

    if (in->timeout.timeout_len > 0)
    {
        tv.tv_sec = in->timeout.timeout_val[0].tv_sec;
        tv.tv_nsec = in->timeout.timeout_val[0].tv_nsec;
        ptv = &tv;
    }

    if (out->mmsg.mmsg_val == NULL)
    {
        MAKE_CALL(out->retval = func(in->fd, NULL, in->vlen,
                                     send_recv_flags_rpc2h(in->flags),
                                     ptv, in->common.lib_flags));
    }
    else
    {
        rc = rpcs_mmsghdrs_tarpc2h(TRUE, out->mmsg.mmsg_val,
                                   out->mmsg.mmsg_len,
                                   &msg_helpers, &mmsg, arglist);
        if (rc != 0)
        {
            out->common._errno = TE_RC(TE_TA_UNIX, rc);
            goto finish;
        }

        VERB("recvmmsg_alt(): in mmsg=%s",
             mmsghdr2str(mmsg, out->mmsg.mmsg_len));
        MAKE_CALL(out->retval = func(in->fd, mmsg, in->vlen,
                                     send_recv_flags_rpc2h(in->flags),
                                     ptv, in->common.lib_flags));
        VERB("recvmmsg_alt(): out mmsg=%s",
             mmsghdr2str(mmsg, out->retval));

        rc = rpcs_mmsghdrs_h2tarpc(mmsg, msg_helpers,
                                   out->mmsg.mmsg_val, out->mmsg.mmsg_len);
        if (rc != 0)
        {
            out->common._errno = TE_RC(TE_TA_UNIX, rc);
            goto finish;
        }
    }

finish:
    rpcs_mmsghdrs_helpers_clean(msg_helpers, mmsg, out->mmsg.mmsg_len);
}
)

/*------------ sendmmsg_alt() ---------------------------*/
int
<<<<<<< HEAD
sendmmsg_alt(int fd, struct mmsghdr_alt *mmsghdr, unsigned int vlen,
             unsigned int flags, tarpc_lib_flags lib_flags)
=======
sendmmsg_alt(int fd, struct mmsghdr *mmsghdr, unsigned int vlen,
             unsigned int flags, te_bool use_libc)
>>>>>>> 72cef848
{
    api_func            sendmmsg_func;

    if (tarpc_find_func(lib_flags, "sendmmsg",
                        &sendmmsg_func) == 0)
        return sendmmsg_func(fd, mmsghdr, vlen, flags);
    else
#if defined (__QNX__)
        return -1;
#else
        return syscall(SYS_sendmmsg, fd, mmsghdr, vlen, flags);
#endif
}

TARPC_FUNC(sendmmsg_alt,
{
    COPY_ARG(mmsg);
},
{
    struct mmsghdr      *mmsg = NULL;
    rpcs_msghdr_helper  *msg_helpers = NULL;
    te_errno             rc;
    unsigned int         i;

    if (out->mmsg.mmsg_val == NULL)
    {
        MAKE_CALL(out->retval = func(in->fd, NULL, in->vlen,
                                     send_recv_flags_rpc2h(in->flags),
                                     in->common.lib_flags));
    }
    else
    {
        rc = rpcs_mmsghdrs_tarpc2h(FALSE, out->mmsg.mmsg_val,
                                   out->mmsg.mmsg_len,
                                   &msg_helpers, &mmsg, arglist);
        if (rc != 0)
        {
            out->common._errno = TE_RC(TE_TA_UNIX, rc);
            goto finish;
        }

        VERB("sendmmsg_alt(): in mmsg=%s",
             mmsghdr2str(mmsg, out->mmsg.mmsg_len));
        MAKE_CALL(out->retval = func(in->fd, mmsg, in->vlen,
                                     send_recv_flags_rpc2h(in->flags),
<<<<<<< HEAD
                                     in->common.lib_flags));
=======
                                     in->common.use_libc));
        VERB("sendmmsg_alt(): out mmsg=%s",
             mmsghdr2str(mmsg, out->retval));
>>>>>>> 72cef848

        /*
         * Reverse conversion is not done because this function should
         * not change anything except msg_len fields, and that nothing
         * else changed is checked with tarpc_check_args().
         */
        for (i = 0; i < in->vlen; i++)
            out->mmsg.mmsg_val[i].msg_len = mmsg[i].msg_len;
    }

finish:
    rpcs_mmsghdrs_helpers_clean(msg_helpers, mmsg, out->mmsg.mmsg_len);
}
)

/*------------ vfork_pipe_exec() -----------------------*/
int
vfork_pipe_exec(tarpc_vfork_pipe_exec_in *in)
{
    api_func_ptr        pipe_func;
    api_func_void       vfork_func;
    api_func            read_func;
    api_func_ptr        execve_func;
    api_func            write_func;

    int pipefd[2];
    int pid;
    te_errno      rc;
    struct pollfd fds;

    static volatile int global_var = 1;
    volatile int stack_var = 1;

    memset(&fds, 0, sizeof(fds));

    char       *argv[4];

    if (tarpc_find_func(in->common.lib_flags, "pipe",
                        (api_func *)&pipe_func) != 0)
    {
        ERROR("Failed to find function \"pipe\"");
        return -1;
    }
    if (tarpc_find_func(in->common.lib_flags, "vfork",
                        (api_func *)&vfork_func) != 0)
    {
        ERROR("Failed to find function \"vfork\"");
        return -1;
    }
    if (tarpc_find_func(in->common.lib_flags, "read",
                        (api_func *)&read_func) != 0)
    {
        ERROR("Failed to find function \"read\"");
        return -1;
    }
    if (tarpc_find_func(in->common.lib_flags, "execve",
                        (api_func *)&execve_func) != 0)
    {
        ERROR("Failed to find function \"execve\"");
        return -1;
    }
    if (tarpc_find_func(in->common.lib_flags, "write",
                        (api_func *)&write_func) != 0)
    {
        ERROR("Failed to find function \"write\"");
        return -1;
    }

    if ((rc = pipe_func(pipefd)) != 0)
    {
        ERROR("pipe() failed with error %r", TE_OS_RC(TE_TA_UNIX, errno));
        return -1;
    }

    pid = vfork_func();

    if (pid < 0)
    {
        ERROR("vfork() failed with error %r", TE_OS_RC(TE_TA_UNIX, errno));
        return pid;
    }

    if (pid > 0)
    {
        write(pipefd[1], "Test message", 12);
        RING("Parent process is unblocked");
        if (global_var != 2)
        {
            ERROR("'global_var' was not changed from the child process");
            return -1;
        }
        if (stack_var != 2)
        {
            ERROR("'stack_var' was not changed from the child process");
            return -1;
        }
        return 0;
    }
    else
    {
        sleep(1);
        global_var = 2;
        stack_var = 2;
        fds.fd = pipefd[0];
        fds.events = POLLIN;
        if (poll(&fds, 1, 1000) != 0)
        {
            ERROR("vfork() doesn't hang!");
            return -1;
        }
        else
            RING("Parent process is still hanging");

        if (in->use_exec)
        {
            memset(argv, 0, sizeof(argv));
            argv[0] = (char *)ta_execname;
            argv[1] = "exec";
            argv[2] = "sleep_and_print";

            if ((rc = execve_func((void *)ta_execname, argv, environ)) < 0)
            {
                ERROR("execve() failed with error %r",
                      TE_OS_RC(TE_TA_UNIX, errno));
                return rc;
            }
            return 0;
        }
        else
        {
            RING("Child process is finished.");
            _exit(0);
        }
    }

    return 0;
}

int
sleep_and_print()
{
    sleep(1);
    return 0;
}

TARPC_FUNC(vfork_pipe_exec, {},
{
    MAKE_CALL(out->retval = func_ptr(in));
}
)

/*------------ namespace_id2str() -----------------------*/

te_errno
namespace_id2str(tarpc_namespace_id2str_in *in,
                 tarpc_namespace_id2str_out *out)
{
    te_errno rc;
    const char *buf = NULL;
    rc = rcf_pch_mem_ns_get_string(in->id, &buf);
    if (rc != 0)
        return rc;
    if (buf == NULL)
        return TE_RC(TE_RPC, TE_ENOENT);

    const int str_len = strlen(buf);
    out->str.str_val = malloc(str_len);
    if (out->str.str_val == NULL)
        return TE_RC(TE_RPC, TE_ENOMEM);

    out->str.str_len = str_len;
    memcpy(out->str.str_val, buf, str_len);
    return 0;
}

TARPC_FUNC(namespace_id2str,
{
    /* Only blocking operation is supported for @b namespace_id2str */
    in->common.op = RCF_RPC_CALL_WAIT;
},
{
    MAKE_CALL(out->retval = func_ptr(in, out));
})

/*------------ release_rpc_ptr() -----------------------*/

TARPC_FUNC_STANDALONE(release_rpc_ptr, {},
{
    MAKE_CALL(
        RPC_PCH_MEM_WITH_NAMESPACE(ns, in->ns_string, {
            RCF_PCH_MEM_INDEX_FREE(in->ptr, ns);
    }));
})

/*------------ get_rw_ability() -----------------------*/
int
get_rw_ability(tarpc_get_rw_ability_in *in)
{
    iomux_funcs iomux_f;
    iomux_func  iomux = get_default_iomux();
    iomux_state iomux_st;

    int rc;

    if (iomux_find_func(in->common.lib_flags, &iomux, &iomux_f) != 0)
    {
        ERROR("failed to resolve iomux function");
        return -1;
    }

    /* Create iomux status and fill it with our fds. */
    if ((rc = iomux_create_state(iomux, &iomux_f, &iomux_st)) != 0)
        return rc;
    if ((rc = iomux_add_fd(iomux, &iomux_f, &iomux_st,
                           in->sock,
                           in->check_rd ? POLLIN : POLLOUT)) != 0)
    {
        iomux_close(iomux, &iomux_f, &iomux_st);
        return rc;
    }

    rc = iomux_wait(iomux, &iomux_f, &iomux_st, NULL, in->timeout);

    iomux_close(iomux, &iomux_f, &iomux_st);
    return rc;
}

TARPC_FUNC(get_rw_ability, {},
{
    MAKE_CALL(out->retval = func_ptr(in));
})

/*------------ rpcserver_plugin_enable() -----------------------*/

TARPC_FUNC(rpcserver_plugin_enable, {},
{
    MAKE_CALL(out->retval = func_ptr(
               in->install,
               in->action,
               in->uninstall));
})

/*------------ rpcserver_plugin_disable() -----------------------*/

TARPC_FUNC(rpcserver_plugin_disable, {},
{
    MAKE_CALL(out->retval = func_ptr());
})

/*-------------------- send_flooder_iomux() --------------------------*/

/* Maximum iov vectors number to be sent. */
#define TARPC_SEND_IOMUX_FLOODER_MAX_IOVCNT 10

/* Multiplexer timeout to get a socket writable, milliseconds. */
#define TARPC_SEND_IOMUX_FLOODER_TIMEOUT 500

/**
 * Find pointer to a send function.
 *
 * @param lib_flags     How to resolve function name.
 * @param send_func     Send function type.
 * @param func          Pointer to the function.
 *
 * @return Status code.
 */
static te_errno
tarpc_get_send_function(tarpc_lib_flags lib_flags, tarpc_send_function send_func,
                        api_func *func)
{
    int rc;

    switch (send_func)
    {
        case TARPC_SEND_FUNC_WRITE:
            rc = tarpc_find_func(lib_flags, "write",
                                 (api_func *)func);
            break;

        case TARPC_SEND_FUNC_WRITEV:
            rc = tarpc_find_func(lib_flags, "writev", (api_func *)func);
            break;

        case TARPC_SEND_FUNC_SEND:
            rc = tarpc_find_func(lib_flags, "send", (api_func *)func);
            break;

        case TARPC_SEND_FUNC_SENDTO:
            rc = tarpc_find_func(lib_flags, "sendto", (api_func *)func);
            break;

        case TARPC_SEND_FUNC_SENDMSG:
            rc = tarpc_find_func(lib_flags, "sendmsg", (api_func *)func);
            break;

        default:
            ERROR("Invalid send function index: %d", send_func);
            return  TE_RC(TE_TA_UNIX, EINVAL);
    }

    return rc;
}

/**
 * Send packets during a period of time, call an iomux to check OUT
 * event if send operation is failed.
 *
 * @param lib_flags     How to resolve function name.
 * @param sock          Socket.
 * @param iomux         Multiplexer function.
 * @param send_func     Transmitting function.
 * @param msg_dontwait  Use flag @b MSG_DONTWAIT.
 * @param packet_size   Payload size to be sent by a single call, bytes.
 * @param duration      How long transmit datagrams, milliseconds.
 * @param packets       Sent packets (datagrams) number.
 * @param errors        @c EAGAIN errors counter.
 *
 * @return @c 0 on success or @c -1 in the case of failure.
 */
static int
send_flooder_iomux(tarpc_lib_flags lib_flags, int sock, iomux_func iomux,
                   tarpc_send_function send_func, te_bool msg_dontwait,
                   int packet_size, int duration, uint64_t *packets,
                   uint32_t *errors)
{
    api_func        func_send;
    struct timeval  tv_start;
    struct timeval  tv_now;
    struct iovec   *iov = NULL;
    void           *buf = NULL;
    int             flags = msg_dontwait ? MSG_DONTWAIT : 0;
    struct msghdr   msg;
    iomux_funcs     iomux_f;
    iomux_state     iomux_st;
    iomux_return    iomux_ret;
    uint64_t        i;
    int             rc;
    te_bool         writable = FALSE;
    int             back_errno = errno;
    size_t iovcnt = rand_range(1, TARPC_SEND_IOMUX_FLOODER_MAX_IOVCNT);


    if (tarpc_get_send_function(lib_flags, send_func, &func_send) != 0 ||
        iomux_find_func(lib_flags, &iomux, &iomux_f) != 0)
    {
        return -1;
    }

    if ((rc = iomux_create_state(iomux, &iomux_f, &iomux_st)) != 0)
    {
        iomux_close(iomux, &iomux_f, &iomux_st);
        return -1;
    }

    *packets = 0;
    *errors = 0;

    if ((rc = gettimeofday(&tv_start, NULL)) != 0)
    {
        ERROR("gettimeofday() failed, rc = %d, errno %r", rc, RPC_ERRNO);
        iomux_close(iomux, &iomux_f, &iomux_st);
        return -1;
    }

    if ((rc = iomux_add_fd(iomux, &iomux_f, &iomux_st, sock, POLLOUT)))
    {
        iomux_close(iomux, &iomux_f, &iomux_st);
        return -1;
    }

    buf = TE_ALLOC(packet_size);

    if (send_func == TARPC_SEND_FUNC_WRITEV ||
        send_func == TARPC_SEND_FUNC_SENDMSG)
    {
        int offt = 0;

        iov = TE_ALLOC(iovcnt * sizeof(*iov));

        for (i = 0; i < iovcnt; i++)
        {
            if (i == iovcnt - 1)
                iov[i].iov_len = packet_size - offt;
            else
                iov[i].iov_len = packet_size / iovcnt;
            iov[i].iov_base = buf + offt;
            offt += iov[i].iov_len;
        }

        if (send_func == TARPC_SEND_FUNC_SENDMSG)
        {
            memset(&msg, 0, sizeof(msg));
            msg.msg_iov = iov;
            msg.msg_iovlen = iovcnt;
        }
    }

    for (i = 0;; i++)
    {
        switch (send_func)
        {
            case TARPC_SEND_FUNC_WRITE:
                rc = func_send(sock, buf, packet_size);
                break;

            case TARPC_SEND_FUNC_WRITEV:
                rc = func_send(sock, iov, iovcnt);
                break;

            case TARPC_SEND_FUNC_SEND:
                rc = func_send(sock, buf, packet_size, flags);
                break;

            case TARPC_SEND_FUNC_SENDTO:
                rc = func_send(sock, buf, packet_size, flags, NULL);
                break;

            case TARPC_SEND_FUNC_SENDMSG:
                rc = func_send(sock, &msg, flags);
                break;

            default:
                ERROR("Invalid send function index: %d", send_func);
                return  TE_RC(TE_TA_UNIX, TE_EINVAL);
        }

        if (rc == -1 && RPC_ERRNO == RPC_EAGAIN)
        {
            (*errors)++;

            if( writable )
            {
                ERROR("Iomux call declares socket writable when a send "
                      "call failed with EAGAIN");
                rc = -1;
                errno = EBUSY;
                break;
            }
            rc = iomux_wait(iomux, &iomux_f, &iomux_st, &iomux_ret, 0);
            /* Check no OUT event. */
            rc = iomux_fd_is_writable(sock, iomux, &iomux_st, &iomux_ret,
                                      rc, &writable);
            if (rc != 0)
                break;
            if (writable)
                continue;

            rc = iomux_wait(iomux, &iomux_f, &iomux_st, &iomux_ret,
                            TARPC_SEND_IOMUX_FLOODER_TIMEOUT);
            /* Unblocked with OUT event. */
            rc = iomux_fd_is_writable(sock, iomux, &iomux_st, &iomux_ret,
                                      rc, &writable);
            if (rc != 0)
                break;
            if (!writable)
            {
                ERROR("Iomux call declares socket unwritable after the "
                      "timeout %d expiration ",
                      TARPC_SEND_IOMUX_FLOODER_TIMEOUT);
                rc = -1;
                errno = ETIMEDOUT;
                break;
            }
        }
        else
        {
            if (rc != packet_size)
            {
                ERROR("Send call #%llu returned unexpected value, rc = %d "
                      "(%r)", i, rc, RPC_ERRNO);
                break;
            }
            writable = FALSE;
        }

        (*packets)++;

        if ((rc = gettimeofday(&tv_now, NULL)) != 0)
        {
            ERROR("gettimeofday() failed, rc = %d, errno %r", rc,
                  RPC_ERRNO);
            rc = -1;
            break;
        }

        if (duration < TIMEVAL_SUB(tv_now, tv_start) / 1000L)
            break;
    }

    free(buf);
    free(iov);
    iomux_close(iomux, &iomux_f, &iomux_st);

    if (rc >= 0 && back_errno != errno && errno == EAGAIN)
        errno = back_errno;

    return rc;
}

TARPC_FUNC_STATIC(send_flooder_iomux, {},
{
    MAKE_CALL(out->retval = func_ptr(in->common.lib_flags, in->sock,
                                     in->iomux, in->send_func,
                                     in->msg_dontwait, in->packet_size,
                                     in->duration, &out->packets,
                                     &out->errors));
})

/*-------------- copy_fd2fd() ------------------------------*/
/**
 * Copy data between one file descriptor and another.
 *
 * @param in        TA RPC input parameter.
 *
 * @return If the transfer was successful, the number of copied bytes is
 *         returned. On error, @c -1 is returned, and errno is set
 *         appropriately.
 */
int64_t
copy_fd2fd(tarpc_copy_fd2fd_in *in)
{
    /* Whether limited number of bytes to copy or not. */
    const te_bool partial_copy = (in->count != 0);
    api_func      write_func;
    api_func      read_func;
    iomux_funcs   iomux_f;
    iomux_state   iomux_st;
    iomux_return  iomux_ret;
    iomux_func    iomux = get_default_iomux();
    int           num_events;
    int           events;
    char          buf[4 * 1024];
    uint64_t      remains = (partial_copy ? in->count : sizeof(buf));
    size_t        count;
    int           received;
    int64_t       total = 0;
    int           written;
    int           rc;

#define COPY_FD2FD_EXIT_WITH_ERROR() \
    do {                                            \
        iomux_close(iomux, &iomux_f, &iomux_st);    \
        return -1;                                  \
    } while (0)

    if ((iomux_find_func(in->common.lib_flags, &iomux, &iomux_f) != 0) ||
        (tarpc_find_func(in->common.lib_flags, "read", &read_func) != 0) ||
        (tarpc_find_func(in->common.lib_flags, "write", &write_func) != 0))
    {
        ERROR("Failed to resolve functions addresses");
        return -1;
    }

    /* Create iomux status and fill it with our fd. */
    rc = iomux_create_state(iomux, &iomux_f, &iomux_st);
    if (rc != 0)
        return -1;
    rc = iomux_add_fd(iomux, &iomux_f, &iomux_st, in->in_fd, POLLIN);
    if (rc != 0)
        COPY_FD2FD_EXIT_WITH_ERROR();

    do {
        int fd = -1;

        num_events = iomux_wait(iomux, &iomux_f, &iomux_st, &iomux_ret,
                                in->timeout);
        if (num_events == -1)
        {
            ERROR("%s:%d: iomux_wait is failed: %r",
                  __FUNCTION__, __LINE__, RPC_ERRNO);
            COPY_FD2FD_EXIT_WITH_ERROR();
        }
        if (num_events == 0)
        {
            WARN("%s:%d: iomux_wait: timeout is expired",
                 __FUNCTION__, __LINE__);
            break;
        }
        events = 0;
        iomux_return_iterate(iomux, &iomux_st, &iomux_ret,
                             IOMUX_RETURN_ITERATOR_START, &fd, &events);

        /* Receive data from socket that are ready */
        if ((events & POLLIN) != 0)
        {
            /* Read routine. */
            count = (remains < sizeof(buf) ? remains : sizeof(buf));
            received = read_func(fd, buf, count);
            if (received < 0)
            {
                ERROR("%s:%d: Failed to read: %r",
                      __FUNCTION__, __LINE__, RPC_ERRNO);
                COPY_FD2FD_EXIT_WITH_ERROR();
            }
            if (received == 0)  /* EOF */
                break;
            /* Write routine. */
            do {
                written = write_func(in->out_fd, buf, received);
                if (written < 0)
                {
                    ERROR("%s:%d: Failed to write: %r",
                          __FUNCTION__, __LINE__, RPC_ERRNO);
                    COPY_FD2FD_EXIT_WITH_ERROR();
                }
                received -= written;
            } while (received > 0);
            total += written;
            if (partial_copy)
            {
                remains -= written;
                if (remains == 0)
                    break;
            }
        }
    } while ((events & POLLIN) != 0);

    iomux_close(iomux, &iomux_f, &iomux_st);
    return total;
#undef COPY_FD2FD_EXIT_WITH_ERROR
}

TARPC_FUNC_STATIC(copy_fd2fd, {},
{
   MAKE_CALL(out->retval = func_ptr(in));
})

/**
 * Read all data on an fd.
 *
 * @param lib_flags How to resolve function name.
 * @param fd        File descriptor or socket.
 * @param size      Intermediate read buffer size, bytes.
 * @param time2wait Time to wait for data, milliseconds. Negative value means
                    an infinite timeout.
 * @param amount    Number of bytes to read, if @c 0 then only @p time2wait
 *                  limits it.
 * @param buf       Location of the buffer to read the data in; may be @c NULL
 *                  to drop the read data.
 * @param read      Location for the amount of data read.
 *
 * @return @c -1 in the case of failure or @c 0 on success (timeout is expired,
 * @p amount bytes is read, EOF is got).
 */
static int
read_fd(tarpc_lib_flags lib_flags, int fd, size_t size, int time2wait,
        size_t amount, uint8_t **buf, size_t *read)
{
    api_func      read_func;
    iomux_funcs   iomux_f;
    iomux_state   iomux_st;
    iomux_return  iomux_ret;
    iomux_func    iomux = get_default_iomux();
    te_dbuf       dbuf = TE_DBUF_INIT(0);
    size_t        size_to_read;
    int num = 0;
    int rc;

    if (tarpc_find_func(lib_flags, "read", &read_func) != 0)
    {
        ERROR("Failed to resolve read function address");
        return -1;
    }

    if (iomux_find_func(lib_flags, &iomux, &iomux_f) != 0)
    {
        ERROR("Failed to resolve iomux function address");
        return -1;
    }

    rc = iomux_create_state(iomux, &iomux_f, &iomux_st);
    if (rc != 0)
        return -1;
    rc = iomux_add_fd(iomux, &iomux_f, &iomux_st, fd, POLLIN);
    if (rc != 0)
    {
        iomux_close(iomux, &iomux_f, &iomux_st);
        return -1;
    }

    *read = 0;

    do {
        num = iomux_wait(iomux, &iomux_f, &iomux_st, &iomux_ret, time2wait);
        if (num <= 0)
        {
            rc = num < 0 ? -1 : 0;
            break;
        }

        /*
         * Prepare the buffer to save the message. If buf == NULL, dbuf.len will
         * not be changed, so here intermediate buffer memory will be allocated
         * only once, i.e. size_to_read == 0 only at the first loop iteration
         */
        if (dbuf.size == dbuf.len)
        {
            size_to_read = amount > 0 && amount < size ? amount : size;
            rc = te_dbuf_expand(&dbuf, size_to_read);
            if (rc != 0)
            {
                rc = -1;
                break;
            }
        }
        else
        {
            size_to_read = dbuf.size - dbuf.len;
            if (amount > 0 && amount < size_to_read)
                size_to_read = amount;
        }
        /* Read data */
        rc = read_func(fd, &dbuf.ptr[dbuf.len], size_to_read);
        if (rc > 0)
        {
            (*read) += rc;
            if (buf != NULL)
                dbuf.len += rc;
            if (amount > 0)
            {
                amount -= rc;
                if (amount == 0)
                    rc = 0;     /* Finish reading */
            }
        }
    } while (rc > 0);

    iomux_close(iomux, &iomux_f, &iomux_st);

    if (buf != NULL)
        *buf = dbuf.ptr;
    else
        te_dbuf_free(&dbuf);

    return rc;
}

TARPC_FUNC_STATIC(read_fd, {},
{
    size_t read;

    if (in->amount > UINT_MAX)
    {
        ERROR("'amount' value passed to read_fd exceeds "
              "the size of receive buffer");
        out->common._errno = TE_RC(TE_TA_UNIX, TE_EOVERFLOW);
        out->retval = -1;
    }
    else
    {
        MAKE_CALL(out->retval = func(in->common.lib_flags, in->fd, in->size,
                                     in->time2wait, in->amount,
                                     &out->buf.buf_val, &read));
        if (read <= UINT_MAX)
            out->buf.buf_len = read;
        else
        {
            ERROR("receive buffer is too small to get the whole data");
            free(out->buf.buf_val);
            out->buf.buf_val = NULL;
            out->buf.buf_len = 0;
            out->common._errno = TE_RC(TE_TA_UNIX, TE_ESMALLBUF);
            out->retval = -1;
        }
    }
})

/**
 * Drain all data on a fd.
 *
 * @param lib_flags How to resolve function name.
 * @param fd        File descriptor or socket.
 * @param size      Read buffer size, bytes.
 * @param time2wait Time to wait for extra data, milliseconds. If a negative
 *                  value is set, then blocking @c recv() will be used to
 *                  read data.
 * @param read      Read data amount.
 *
 * @return The last return code of @c recv() function: @c -1 in the case of
 * failure or @c 0 on success.
 */
static int
drain_fd(tarpc_lib_flags lib_flags, int fd, size_t size, int time2wait,
         uint64_t *read)
{
    api_func      recv_func;
    iomux_funcs   iomux_f;
    iomux_state   iomux_st;
    iomux_return  iomux_ret;
    iomux_func    iomux = get_default_iomux();
    void         *buf = NULL;
    int flags = MSG_DONTWAIT;
    int num = 0;
    int rc;

    if (tarpc_find_func(lib_flags, "recv", &recv_func) != 0)
    {
        ERROR("Failed to resolve recv function address");
        return -1;
    }

    if (time2wait < 0)
    {
        flags = 0;
    }
    else if (time2wait > 0)
    {
        if (iomux_find_func(lib_flags, &iomux, &iomux_f) != 0)
        {
            ERROR("Failed to resolve iomux function address");
            return -1;
        }

        rc = iomux_create_state(iomux, &iomux_f, &iomux_st);
        if (rc != 0)
            return -1;
        rc = iomux_add_fd(iomux, &iomux_f, &iomux_st, fd, POLLIN);
        if (rc != 0)
        {
            iomux_close(iomux, &iomux_f, &iomux_st);
            return -1;
        }
    }

    if ((buf = TE_ALLOC(size)) == NULL)
    {
        if (time2wait > 0)
            iomux_close(iomux, &iomux_f, &iomux_st);
        return -1;
    }

    *read = 0;

    do {
        rc = recv_func(fd, buf, size, flags);
        if (rc < 0)
        {
            if (errno != EAGAIN)
                break;
            if (time2wait <= 0)
                break;

            num = iomux_wait(iomux, &iomux_f, &iomux_st, &iomux_ret,
                             time2wait);
            if (num <= 0)
                break;
        }

        if (rc > 0)
            (*read) += rc;
    } while (rc != 0);

    if (time2wait > 0)
        iomux_close(iomux, &iomux_f, &iomux_st);
    free(buf);
    return rc;
}

TARPC_FUNC_STATIC(drain_fd, {},
{
   MAKE_CALL(out->retval = func(in->common.lib_flags, in->fd, in->size,
                                in->time2wait, &out->read));
})


/*---------------------- wrappers for syscall -------------------------------*/
/*
 * This is not an exhaustive list of syscalls, it is designed to test the
 * capabilities of some libraries by some test suites.
 *
 * WARNING: Some architectures have very quirky syscalls,
 * for example x86-64 and ARM there is no socketcall() system call,
 * see man socketcall(2) for details.
 * There are other quirky architectures and quirky syscalls.
 */

#ifdef SYS_setrlimit
TARPC_SYSCALL_WRAPPER(setrlimit, int,
                      (int a, const struct rlimit *b), a, b)
#endif

#ifdef SYS_socket
TARPC_SYSCALL_WRAPPER(socket, int,
                      (int a, int b, int c), a, b, c)
#endif

#ifdef SYS_bind
TARPC_SYSCALL_WRAPPER(bind, int,
                      (int a, const struct sockaddr *b, socklen_t c), a, b, c)
#endif

#ifdef SYS_listen
TARPC_SYSCALL_WRAPPER(listen, int,
                      (int a, int b), a, b)
#endif

#ifdef SYS_accept
TARPC_SYSCALL_WRAPPER(accept, int, (int a, struct sockaddr *b, socklen_t *c),
                      a, b, c)
#endif

#ifdef SYS_accept4
TARPC_SYSCALL_WRAPPER(accept4, int, (int a, struct sockaddr *b, socklen_t *c,
                      int d), a, b, c, d)
#endif

#ifdef SYS_connect
TARPC_SYSCALL_WRAPPER(connect, int, (int a, const struct sockaddr *b,
                      socklen_t c), a, b, c)
#endif

#ifdef SYS_shutdown
TARPC_SYSCALL_WRAPPER(shutdown, int, (int a, int b), a, b)
#endif

#ifdef SYS_getsockname
TARPC_SYSCALL_WRAPPER(getsockname, int,
                      (int a, struct sockaddr *b, socklen_t *c), a, b, c)
#endif

#ifdef SYS_getpeername
TARPC_SYSCALL_WRAPPER(getpeername, int,
                      (int a, struct sockaddr *b, socklen_t *c), a, b, c)
#endif

#ifdef SYS_getsockopt
TARPC_SYSCALL_WRAPPER(getsockopt, int, (int a, int b, int c, void *d,
                      socklen_t *e), a, b, c, d, e)
#endif

#ifdef SYS_setsockopt
TARPC_SYSCALL_WRAPPER(setsockopt, int, (int a, int b, int c, const void *d,
                      socklen_t e), a, b, c, d, e)
#endif

#ifdef SYS_recvfrom
TARPC_SYSCALL_WRAPPER(recvfrom, ssize_t, (int a, void *b, size_t c, int d,
                       struct sockaddr *e, socklen_t *f), a, b, c, d, e, f)
#endif

#ifdef SYS_recvmsg
TARPC_SYSCALL_WRAPPER(recvmsg, ssize_t, (int a, struct msghdr *b, int c),
                      a, b, c)
#endif

#ifdef SYS_recvmmsg
TARPC_SYSCALL_WRAPPER(recvmmsg, int, (int a, struct mmsghdr *b, unsigned int c,
                      unsigned int d, struct timespec *e), a, b, c, d, e)
#endif

#ifdef SYS_sendto
TARPC_SYSCALL_WRAPPER(sendto, ssize_t, (int a, const void *b, size_t c, int d,
                      const struct sockaddr *e, socklen_t f), a, b, c, d, e, f)
#endif

#ifdef SYS_sendmsg
TARPC_SYSCALL_WRAPPER(sendmsg, ssize_t, (int a, const struct msghdr *b, int c),
                      a, b, c)
#endif

#ifdef SYS_select
TARPC_SYSCALL_WRAPPER(select, int, (int a, fd_set *b, fd_set *c, fd_set *d,
                      struct timeval *e), a, b, c, d, e)
#endif

#ifdef SYS_poll
TARPC_SYSCALL_WRAPPER(poll, int, (struct pollfd *a, nfds_t b, int c), a, b, c)
#endif

#ifdef SYS_ppoll
TARPC_SYSCALL_WRAPPER(ppoll, int, (struct pollfd *a, nfds_t b,
                      const struct timespec *c, const sigset_t *d), a, b, c, d)
#endif

#ifdef SYS_splice
TARPC_SYSCALL_WRAPPER(splice, ssize_t, (int a, loff_t *b, int c, loff_t *d,
                      size_t e, unsigned int f), a, b, c, d, e, f)
#endif

#ifdef SYS_read
TARPC_SYSCALL_WRAPPER(read, ssize_t, (int a, void *b, size_t c), a, b, c)
#endif


#ifdef SYS_write
TARPC_SYSCALL_WRAPPER(write, ssize_t, (int a, const void *b, size_t c), a, b, c)
#endif

#ifdef SYS_readv
TARPC_SYSCALL_WRAPPER(readv, ssize_t, (int a, const struct iovec *b, int c),
                      a, b, c)
#endif

#ifdef SYS_writev
TARPC_SYSCALL_WRAPPER(writev, ssize_t, (int a, const struct iovec *b, int c),
                      a, b, c)
#endif

#ifdef SYS_close
TARPC_SYSCALL_WRAPPER(close, int, (int a), a)
#endif

#ifdef SYS_ioctl
TARPC_SYSCALL_WRAPPER(ioctl, int, (int a, unsigned long b, void *c), a, b, c)
#endif

#ifdef SYS_dup
TARPC_SYSCALL_WRAPPER(dup, int, (int a), a)
#endif

#ifdef SYS_dup2
TARPC_SYSCALL_WRAPPER(dup2, int, (int a, int b), a, b)
#endif

#ifdef SYS_dup3
TARPC_SYSCALL_WRAPPER(dup3, int, (int a, int b, int c), a, b, c)
#endif

#ifdef SYS_vfork
TARPC_SYSCALL_WRAPPER(vfork, pid_t, (void))
#endif

/**
 * NOTE: <man 2 open>
 * open() can called with two or three arguments,
 * TE uses variant with 3 arguments only
 */
#ifdef SYS_open
TARPC_SYSCALL_WRAPPER(open, int, (const char *a, int b, mode_t c), a, b, c)
#endif

#ifdef SYS_creat
TARPC_SYSCALL_WRAPPER(creat, int, (const char *a, mode_t b), a, b)
#endif

#ifdef SYS_socketpair
TARPC_SYSCALL_WRAPPER(socketpair, int, (int a, int b, int c, int *d),
                      a, b, c, d)
#endif

#ifdef SYS_pipe
TARPC_SYSCALL_WRAPPER(pipe, int, (int a[2]), a)
#endif

#ifdef SYS_pipe2
TARPC_SYSCALL_WRAPPER(pipe2, int, (int a[2], int b), a, b)
#endif

#ifdef SYS_setuid
TARPC_SYSCALL_WRAPPER(setuid, int, (uid_t a), a)
#endif

#ifdef SYS_chroot
TARPC_SYSCALL_WRAPPER(chroot, int, (const char *a), a)
#endif

#ifdef SYS_execve
TARPC_SYSCALL_WRAPPER(execve, int, (const char *a, char *const b[],
                      char *const c[]), a, b, c)
#endif

#ifdef SYS_epoll_create
TARPC_SYSCALL_WRAPPER(epoll_create, int, (int a), a)
#endif

#ifdef SYS_epoll_create1
TARPC_SYSCALL_WRAPPER(epoll_create1, int, (int a), a)
#endif

#ifdef SYS_epoll_ctl
TARPC_SYSCALL_WRAPPER(epoll_ctl, int, (int a, int b, int c,
                      struct epoll_event *d), a, b, c, d)
#endif

#ifdef SYS_epoll_wait
TARPC_SYSCALL_WRAPPER(epoll_wait, int, (int a, struct epoll_event *b, int c,
                      int d), a, b, c, d)
#endif

#ifdef SYS_epoll_pwait
TARPC_SYSCALL_WRAPPER(epoll_pwait, int, (int a, struct epoll_event *b, int c,
                      int d, const sigset_t *e), a, b, c, d, e)
#endif

/**
 * Implement common syscall operations for fcntl().
 *
 * @param use_libc      How to resolve syscall function.
 * @param fd            Opened file descriptor.
 * @param cmd           Operation to execute.
 * @param argp          Optional argument. Whether or not this argument is
 *                      required is determined by @c cmd
 *
 * @return              Return the syscall() result.
 */
static int
fcntl_te_wrap_syscall_common(te_bool use_libc,
                             int fd,
                             int cmd,
                             va_list argp)
{
    int             int_arg;
    api_func        syscall_func = NULL;
    static api_func syscall_func_use_libc = NULL;
    static api_func syscall_func_default = NULL;

    syscall_func = use_libc ? syscall_func_use_libc : syscall_func_default;

    if (syscall_func == NULL &&
        tarpc_find_func(use_libc ? TARPC_LIB_USE_LIBC : TARPC_LIB_DEFAULT,
                        "syscall", &syscall_func) != 0)
    {
        if (use_libc)
            syscall_func_use_libc = NULL;
        else
            syscall_func_default = NULL;

        ERROR("Failed to find function \"syscall\" in %s",
              use_libc ? "libc" : "dynamic lib");
        return -1;
    }

    if (cmd == F_GETFD || cmd == F_GETFL ||cmd == F_GETSIG
#if defined (F_GETPIPE_SZ)
        || cmd == F_GETPIPE_SZ
#endif
        )
        return syscall_func(SYS_fcntl, fd, cmd);
#if defined (F_GETOWN_EX) && defined (F_SETOWN_EX)
    else if (cmd == F_GETOWN_EX || cmd == F_SETOWN_EX)
    {
        struct f_owner_ex *foex_arg;
        foex_arg = va_arg(argp, struct f_owner_ex*);
        return syscall_func(SYS_fcntl, fd, cmd, foex_arg);
    }
#endif
    int_arg = va_arg(argp, int);
    return syscall_func(SYS_fcntl, fd, cmd, int_arg);
}




/**
 * Wrapper for syscall(fcntl) from libc.
 *
 * @param fd        Opened file descriptor.
 * @param cmd       Operation to execute.
 * @param ...       Optional argument. Whether or not this argument is
 *                  required is determined by @c cmd
 *
 * @return @c -1 in the case of syscall was not found
 *         or return the result of syscall.
 */
int fcntl_te_wrap_syscall(int fd, int cmd, ...)
{
    va_list argp;
    int rc;

    va_start(argp, cmd);
    rc = fcntl_te_wrap_syscall_common(TRUE, fd, cmd, argp);
    va_end(argp);
    return rc;
}

/**
 * Wrapper for syscall(fcntl) from dynamic library.
 *
 * @param fd        Opened file descriptor.
 * @param cmd       Operation to execute.
 * @param ...       Optional argument. Whether or not this argument is
 *                  required is determined by @c cmd
 *
 * @return @c -1 in the case of syscall was not found
 *         or return the result of syscall.
 */
int fcntl_te_wrap_syscall_dl(int fd, int cmd, ...)
{
    va_list argp;
    int rc;

    va_start(argp, cmd);
    rc = fcntl_te_wrap_syscall_common(FALSE, fd, cmd, argp);
    va_end(argp);
    return rc;
}
<|MERGE_RESOLUTION|>--- conflicted
+++ resolved
@@ -9763,14 +9763,9 @@
 
 /*------------ recvmmsg_alt() ---------------------------*/
 int
-<<<<<<< HEAD
-recvmmsg_alt(int fd, struct mmsghdr_alt *mmsghdr, unsigned int vlen,
+recvmmsg_alt(int fd, struct mmsghdr *mmsghdr, unsigned int vlen,
              unsigned int flags, struct timespec *timeout,
              tarpc_lib_flags lib_flags)
-=======
-recvmmsg_alt(int fd, struct mmsghdr *mmsghdr, unsigned int vlen,
-             unsigned int flags, struct timespec *timeout, te_bool use_libc)
->>>>>>> 72cef848
 {
     api_func            recvmmsg_func;
 
@@ -9845,13 +9840,8 @@
 
 /*------------ sendmmsg_alt() ---------------------------*/
 int
-<<<<<<< HEAD
-sendmmsg_alt(int fd, struct mmsghdr_alt *mmsghdr, unsigned int vlen,
+sendmmsg_alt(int fd, struct mmsghdr *mmsghdr, unsigned int vlen,
              unsigned int flags, tarpc_lib_flags lib_flags)
-=======
-sendmmsg_alt(int fd, struct mmsghdr *mmsghdr, unsigned int vlen,
-             unsigned int flags, te_bool use_libc)
->>>>>>> 72cef848
 {
     api_func            sendmmsg_func;
 
@@ -9891,19 +9881,15 @@
         {
             out->common._errno = TE_RC(TE_TA_UNIX, rc);
             goto finish;
-        }
+       }
 
         VERB("sendmmsg_alt(): in mmsg=%s",
              mmsghdr2str(mmsg, out->mmsg.mmsg_len));
         MAKE_CALL(out->retval = func(in->fd, mmsg, in->vlen,
                                      send_recv_flags_rpc2h(in->flags),
-<<<<<<< HEAD
                                      in->common.lib_flags));
-=======
-                                     in->common.use_libc));
         VERB("sendmmsg_alt(): out mmsg=%s",
              mmsghdr2str(mmsg, out->retval));
->>>>>>> 72cef848
 
         /*
          * Reverse conversion is not done because this function should
